--- conflicted
+++ resolved
@@ -4,29 +4,9 @@
 
 import os
 
-<<<<<<< HEAD
 driver = PF.MagneticsDriver.MagneticsDriver_Inv('PYMAG3D_inv.inp')
 mesh = driver.mesh
 survey = driver.survey
-=======
-home_dir = '.'
-
-inpfile = 'PYMAG3D_inv.inp'
-
-dsep = os.path.sep
-
-os.chdir(home_dir)
-plt.close('all')
-#%%
-# Read input file
-[mshfile, obsfile, topofile, mstart, mref, magfile, wgtfile, chi, alphas, bounds, lpnorms] = PF.Magnetics.read_MAGinv_inp(home_dir + dsep + inpfile)
-
-# Load mesh file
-mesh = Mesh.TensorMesh.readUBC(mshfile)
-
-# Load in observation file
-survey = PF.Magnetics.readUBCmagObs(obsfile)
->>>>>>> 6a3d0e4f
 
 rxLoc = survey.srcField.rxList[0].locs
 d = survey.dobs
@@ -44,7 +24,7 @@
 actvMap = Maps.InjectActiveCells(mesh, actv, -100)
 
 # Create reduced identity map
-idenMap = Maps.IdentityMap(nP = nC)
+idenMap = Maps.IdentityMap(nP=nC)
 
 # Get magnetization vector for MOF
 M_xyz = driver.magnetizationModel
@@ -59,10 +39,6 @@
 #%% Run inversion
 prob = PF.Magnetics.Problem3D_Integral(mesh, mapping=idenMap, actInd=actv)
 prob.solverOpts['accuracyTol'] = 1e-4
-<<<<<<< HEAD
-=======
-
->>>>>>> 6a3d0e4f
 survey.pair(prob)
 
 # Write out the predicted
@@ -83,30 +59,13 @@
 reg = Regularization.Simple(mesh, indActive=actv, mapping=idenMap)
 reg.mref = driver.mref
 reg.wght = wr
-<<<<<<< HEAD
-#reg.alpha_s = 1.
-
-# Create pre-conditioner
-diagA  = np.sum(prob.G**2.,axis=0) + beta_in*(reg.W.T*reg.W).diagonal()
-PC     = Utils.sdiag(diagA**-1.)
 
 dmis = DataMisfit.l2_DataMisfit(survey)
 dmis.Wd = 1/wd
 opt = Optimization.ProjectedGNCG(maxIter=10,lower=0.,upper=1., maxIterCG= 20, tolCG=1e-3)
-opt.approxHinv = PC
-
-# opt = Optimization.InexactGaussNewton(maxIter=6)
-invProb = InvProblem.BaseInvProblem(dmis, reg, opt, beta=beta_in)
-=======
-
-dmis = DataMisfit.l2_DataMisfit(survey)
-dmis.Wd = 1/wd
-opt = Optimization.ProjectedGNCG(maxIter=10,lower=0.,upper=1., maxIterCG= 20, tolCG = 1e-3)
 
 invProb = InvProblem.BaseInvProblem(dmis, reg, opt)
 
-# Add directives to the inversion
->>>>>>> 6a3d0e4f
 beta = Directives.BetaSchedule(coolingFactor=2, coolingRate=1)
 beta_init = Directives.BetaEstimate_ByEig()
 target = Directives.TargetMisfit()
