--- conflicted
+++ resolved
@@ -20,13 +20,13 @@
     :target: https://travis-ci.org/simpeg/simpeg
     :alt: Travis CI build status
 
-<<<<<<< HEAD
 .. image:: http://img.shields.io/badge/GITTER-JOIN_CHAT-brightgreen.svg?style=flat-square
     :alt: gitter chat room at https://gitter.im/simpeg/simpeg
     :target: https://gitter.im/simpeg/simpeg
 
 .. image:: https://codecov.io/gh/simpeg/simpeg/branch/master/graph/badge.svg
     :target: https://codecov.io/gh/simpeg/simpeg
+    :alt: Coverage status
 
 .. image:: https://www.quantifiedcode.com/api/v1/project/933aa3decf444538aa432c8817169b6d/badge.svg
     :target: https://www.quantifiedcode.com/app/project/933aa3decf444538aa432c8817169b6d
@@ -36,11 +36,6 @@
     :target: https://www.codacy.com/app/lindseyheagy/simpeg?utm_source=github.com&amp;utm_medium=referral&amp;utm_content=simpeg/simpeg&amp;utm_campaign=Badge_Grade
     :alt: codacy
 
-=======
-.. image:: https://codecov.io/gh/simpeg/simpeg/branch/master/graph/badge.svg
-    :target: https://codecov.io/gh/simpeg/simpeg
-    :alt: Coverage status
->>>>>>> bda57e0e
 
 Simulation and Parameter Estimation in Geophysics  -  A python package for simulation and gradient based parameter estimation in the context of geophysical applications.
 
