--- conflicted
+++ resolved
@@ -21,12 +21,8 @@
 
 def adjointTest(fdemType, comp):
     prb = getFDEMProblem(fdemType, comp, SrcList, freq)
-<<<<<<< HEAD
-    print 'Adjoint {0!s} formulation - {1!s}'.format(fdemType, comp)
-=======
     # prb.solverOpts = dict(check_accuracy=True)
     print('Adjoint {0!s} formulation - {1!s}'.format(fdemType, comp))
->>>>>>> f8b0ea53
 
     m  = np.log(np.ones(prb.mapping.nP)*CONDUCTIVITY)
     mu = np.ones(prb.mesh.nC)*MU
