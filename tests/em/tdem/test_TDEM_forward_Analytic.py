--- conflicted
+++ resolved
@@ -13,26 +13,16 @@
     Solver = SolverLU
 
 
-<<<<<<< HEAD
-def halfSpaceProblemAnaDiff(meshType, srctype="MagDipole", sig_half=1e-2, rxOffset=50., bounds=None, showIt=False):
-=======
 def halfSpaceProblemAnaDiff(meshType, srctype="MagDipole",
                             sig_half=1e-2, rxOffset=50., bounds=None,
                             plotIt=False):
->>>>>>> f8b0ea53
     if bounds is None:
         bounds = [1e-5, 1e-3]
     if meshType == 'CYL':
         cs, ncx, ncz, npad = 5., 30, 10, 15
-<<<<<<< HEAD
-        hx = [(cs,ncx), (cs,npad,1.3)]
-        hz = [(cs,npad,-1.3), (cs,ncz), (cs,npad,1.3)]
-        mesh = Mesh.CylMesh([hx,1,hz], '00C')
-=======
         hx = [(cs, ncx), (cs, npad, 1.3)]
         hz = [(cs, npad, -1.3), (cs, ncz), (cs, npad, 1.3)]
         mesh = Mesh.CylMesh([hx, 1, hz], '00C')
->>>>>>> f8b0ea53
 
     elif meshType == 'TENSOR':
         cs, nc, npad = 20., 13, 5
@@ -45,18 +35,6 @@
     actMap = Maps.InjectActiveCells(mesh, active, np.log(1e-8), nC=mesh.nCz)
     mapping = Maps.ExpMap(mesh) * Maps.SurjectVertical1D(mesh) * actMap
 
-<<<<<<< HEAD
-    rx = EM.TDEM.Rx(np.array([[rxOffset, 0., 0.]]), np.logspace(-5,-4, 21), 'bz')
-
-    if srctype == "MagDipole":
-        src = EM.TDEM.Src.MagDipole([rx], waveform= EM.TDEM.Src.StepOffWaveform(), loc=np.array([0., 0., 0.]))
-    elif srctype == "CircularLoop":
-        src = EM.TDEM.Src.CircularLoop([rx], waveform= EM.TDEM.Src.StepOffWaveform(), loc=np.array([0., 0., 0.]), radius=0.1)
-
-    survey = EM.TDEM.Survey([src])
-    prb = EM.TDEM.Problem3D_b(mesh, mapping=mapping)
-    prb.Solver = MumpsSolver
-=======
     rx = EM.TDEM.Rx(np.array([[rxOffset, 0., 0.]]), np.logspace(-5, -4, 21),
                     'bz')
 
@@ -72,7 +50,6 @@
     survey = EM.TDEM.Survey([src])
     prb = EM.TDEM.Problem3D_b(mesh, mapping=mapping)
     prb.Solver = Solver
->>>>>>> f8b0ea53
 
     prb.timeSteps = [(1e-06, 40), (5e-06, 40), (1e-05, 40), (5e-05, 40),
                      (0.0001, 40), (0.0005, 40)]
@@ -82,26 +59,12 @@
     sigma = np.log(sigma[active])
     prb.pair(survey)
     if srctype == "MagDipole":
-<<<<<<< HEAD
-        bz_ana = mu_0*EM.Analytics.hzAnalyticDipoleT(rx.locs[0][0]+1e-3, rx.times, sig_half)
-=======
         bz_ana = mu_0*EM.Analytics.hzAnalyticDipoleT(rx.locs[0][0]+1e-3,
                                                      rx.times, sig_half)
->>>>>>> f8b0ea53
     elif srctype == "CircularLoop":
         bz_ana = mu_0*EM.Analytics.hzAnalyticDipoleT(13, rx.times, sig_half)
 
     bz_calc = survey.dpred(sigma)
-<<<<<<< HEAD
-    ind = np.logical_and(rx.times > bounds[0],rx.times < bounds[1])
-    log10diff = np.linalg.norm(np.log10(np.abs(bz_calc[ind])) - np.log10(np.abs(bz_ana[ind])))/np.linalg.norm(np.log10(np.abs(bz_ana[ind])))
-
-    print ' |bz_ana| = ',np.linalg.norm(bz_ana), ' |bz_num| = ', np.linalg.norm(bz_calc), ' |bz_ana - bz_num| =', np.linalg.norm(bz_ana-bz_calc)
-    print 'Difference: ', log10diff
-
-    if showIt == True:
-        plt.loglog(rx.times[bz_calc>0], bz_calc[bz_calc>0], 'r', rx.times[bz_calc<0], -bz_calc[bz_calc<0], 'r--')
-=======
     ind = np.logical_and(rx.times > bounds[0], rx.times < bounds[1])
     log10diff = (np.linalg.norm(np.log10(np.abs(bz_calc[ind])) -
                  np.log10(np.abs(bz_ana[ind]))) /
@@ -115,7 +78,6 @@
     if plotIt is True:
         plt.loglog(rx.times[bz_calc>0], bz_calc[bz_calc > 0], 'r',
                    rx.times[bz_calc < 0], -bz_calc[bz_calc < 0], 'r--')
->>>>>>> f8b0ea53
         plt.loglog(rx.times, abs(bz_ana), 'b*')
         plt.title('sig_half = {0:e}'.format(sig_half))
         plt.show()
@@ -132,28 +94,6 @@
 class TDEM_bTests(unittest.TestCase):
 
     def test_analytic_p2_CYL_50_MagDipolem(self):
-<<<<<<< HEAD
-        self.assertTrue(halfSpaceProblemAnaDiff('CYL', rxOffset=50., sig_half=1e+2) < 0.01)
-    def test_analytic_p1_CYL_50_MagDipolem(self):
-        self.assertTrue(halfSpaceProblemAnaDiff('CYL', rxOffset=50., sig_half=1e+1) < 0.01)
-    def test_analytic_p0_CYL_50_MagDipolem(self):
-        self.assertTrue(halfSpaceProblemAnaDiff('CYL', rxOffset=50., sig_half=1e+0) < 0.01)
-    def test_analytic_m1_CYL_50_MagDipolem(self):
-        self.assertTrue(halfSpaceProblemAnaDiff('CYL', rxOffset=50., sig_half=1e-1) < 0.01)
-    def test_analytic_m2_CYL_50_MagDipolem(self):
-        self.assertTrue(halfSpaceProblemAnaDiff('CYL', rxOffset=50., sig_half=1e-2) < 0.01)
-    def test_analytic_m3_CYL_50_MagDipolem(self):
-        self.assertTrue(halfSpaceProblemAnaDiff('CYL', rxOffset=50., sig_half=1e-3) < 0.02)
-
-    def test_analytic_p0_CYL_1m_MagDipole(self):
-        self.assertTrue(halfSpaceProblemAnaDiff('CYL', rxOffset=1.0, sig_half=1e+0) < 0.01)
-    def test_analytic_m1_CYL_1m_MagDipole(self):
-        self.assertTrue(halfSpaceProblemAnaDiff('CYL', rxOffset=1.0, sig_half=1e-1) < 0.01)
-    def test_analytic_m2_CYL_1m_MagDipole(self):
-        self.assertTrue(halfSpaceProblemAnaDiff('CYL', rxOffset=1.0, sig_half=1e-2) < 0.01)
-    def test_analytic_m3_CYL_1m_MagDipole(self):
-        self.assertTrue(halfSpaceProblemAnaDiff('CYL', rxOffset=1.0, sig_half=1e-3) < 0.02)
-=======
         self.assertTrue(halfSpaceProblemAnaDiff('CYL', rxOffset=50.,
                                                 sig_half=1e+2) < 0.01)
 
@@ -212,16 +152,7 @@
         self.assertTrue(halfSpaceProblemAnaDiff(
             'CYL', srctype="CircularLoop", rxOffset=.0, sig_half=1e-3) < 0.15
             )
->>>>>>> f8b0ea53
 
-    def test_analytic_p0_CYL_0m_CircularLoop(self):
-        self.assertTrue(halfSpaceProblemAnaDiff('CYL', srctype="CircularLoop", rxOffset=.0, sig_half=1e+0) < 0.15)
-    def test_analytic_m1_CYL_0m_CircularLoop(self):
-        self.assertTrue(halfSpaceProblemAnaDiff('CYL', srctype="CircularLoop", rxOffset=.0, sig_half=1e-1) < 0.15)
-    def test_analytic_m2_CYL_0m_CircularLoop(self):
-        self.assertTrue(halfSpaceProblemAnaDiff('CYL', srctype="CircularLoop", rxOffset=.0, sig_half=1e-2) < 0.15)
-    def test_analytic_m3_CYL_0m_CircularLoop(self):
-        self.assertTrue(halfSpaceProblemAnaDiff('CYL', srctype="CircularLoop", rxOffset=.0, sig_half=1e-3) < 0.15)
 
 
 if __name__ == '__main__':
