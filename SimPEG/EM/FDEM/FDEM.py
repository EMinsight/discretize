--- conflicted
+++ resolved
@@ -3,12 +3,8 @@
 from SurveyFDEM import Survey as SurveyFDEM
 from FieldsFDEM import Fields, Fields_e, Fields_b, Fields_h, Fields_j
 from SimPEG.EM.Base import BaseEMProblem
-<<<<<<< HEAD
-from SimPEG.EM.Utils.EMUtils import omega
 from SimPEG.Utils import Zero, Identity
-=======
 from SimPEG.EM.Utils import omega
->>>>>>> 134c163c
 
 
 class BaseFDEMProblem(BaseEMProblem):
@@ -165,10 +161,8 @@
 
         for i, src in enumerate(Srcs):
             smi, sei = src.eval(self)
-            if smi is not None:
-                S_m[:,i] = Utils.mkvc(smi)
-            if sei is not None:
-                S_e[:,i] = Utils.mkvc(sei)
+            S_m[:,i] += smi
+            S_e[:,i] += sei
 
         return S_m, S_e
 
