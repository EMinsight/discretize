--- conflicted
+++ resolved
@@ -1,9 +1,5 @@
-<<<<<<< HEAD
+from __future__ import print_function
 from SimPEG import np, mkvc
-=======
-from __future__ import print_function
-from SimPEG import np
->>>>>>> c2018d2a
 from SimPEG.EM.Static import DC, IP
 
 def plot_pseudoSection(DCsurvey, axs, surveyType='dipole-dipole', unitType="appc", clim=None, colorbar=True):
@@ -93,13 +89,8 @@
                 leg = data * 2*np.pi / ( 1/MA - 1/MB + 1/NB - 1/NA )
                 LEG.append(1./(2*np.pi) *( 1/MA - 1/MB + 1/NB - 1/NA ))
             else:
-<<<<<<< HEAD
-                print """unitType must be 'pole-dipole'(pole-dipole) | 'dipole-dipole' (dipole-dipole) """
-=======
-                print("""dtype must be 'pdp'(pole-dipole) | 'dpdp' (dipole-dipole) """)
->>>>>>> c2018d2a
+                print("""unitType must be 'pole-dipole'(pole-dipole) | 'dipole-dipole' (dipole-dipole) """)
                 break
-
 
             if unitType == 'appConductivity':
 
@@ -112,13 +103,8 @@
                 rho = np.hstack([rho,leg])
 
             else:
-<<<<<<< HEAD
-                print """unitType must be 'appResistivity' | 'appConductivity' | 'volt' """
-=======
-                print("""dtype must be 'appr' | 'appc' | 'volt' """)
->>>>>>> c2018d2a
+                print("""unitType must be 'appResistivity' | 'appConductivity' | 'volt' """)
                 break
-
 
         midx = np.hstack([midx, ( Cmid + Pmid )/2 ])
         if DCsurvey.mesh.dim==3:
@@ -139,7 +125,7 @@
     grid_rho = np.ma.masked_where(np.isnan(grid_rho), grid_rho)
     ph = plt.pcolormesh(grid_x[:,0],grid_z[0,:],grid_rho.T, clim=(vmin, vmax), vmin=vmin, vmax=vmax)
     plt.contour(grid_rho.T,5, extent = (np.min(grid_x),np.max(grid_x),np.min(grid_z),np.max(grid_z))  ,origin='lower',colors='k')
-    
+
     if colorbar:
         cbar = plt.colorbar(format="$10^{%.1f}$",fraction=0.04,orientation="horizontal")
 
@@ -298,13 +284,9 @@
         stn_y = min_y + np.array(range(int(nstn)))*dl_y*a
 
         # Define number of cross lines
-<<<<<<< HEAD
-        nlin = int(np.floor(box_w / a))
-        lind = range(-nlin, nlin+1)
-=======
+
         nlin = int(np.floor( box_w / a ))
         lind = list(range(-nlin,nlin+1))
->>>>>>> c2018d2a
 
         npoles = int(nstn * len(lind))
 
@@ -364,12 +346,7 @@
         fid.write('IPTYPE=%i\n' % iptype)
 
     else:
-<<<<<<< HEAD
         fid.write('! ' + surveyType + ' FORMAT\n')
-=======
-        print("""stype must be either 'pole-dipole', 'dipole-dipole' or 'gradient'. """)
->>>>>>> c2018d2a
-
     count = 0
 
     for ii in range(DCsurvey.nSrc):
@@ -727,23 +704,23 @@
 def readUBC_DC3Dobs(fileName):
     """
         Read UBC GIF DCIP 3D observation file and generate arrays for tx-rx location
-    
+
         Input:
         :param fileName, path to the UBC GIF 3D obs file
-    
+
         Output:
         :param rx, tx, d, wd
         :return
-        
+
         Created on Mon December 7th, 2015
-    
+
         @author: dominiquef
-    
-    """
-       
+
+    """
+
     # Load file
     obsfile = np.genfromtxt(fileName, delimiter=' \n',dtype=np.str,comments='!')
-    
+
     # Pre-allocate
     srcLists = []
     Rx = []
@@ -754,13 +731,13 @@
     # Countdown for number of obs/tx
     count = 0
     for ii in range(obsfile.shape[0]):
-        
+
         if not obsfile[ii]:
             continue
-        
+
         # First line is transmitter with number of receivers
         if count==0:
-    
+
             temp = (np.fromstring(obsfile[ii], dtype=float,sep=' ').T)
             count = int(temp[-1])
 
@@ -772,12 +749,12 @@
             else:
                 tx = temp[:-1]
 
-            
+
             continue
 
         rx = []
         temp = np.fromstring(obsfile[ii], dtype=float,sep=' ')
-        
+
         if zflag:
 
             rx.append(temp[:-2])
@@ -793,14 +770,14 @@
                 d.append(temp[-2])
                 wd.append(temp[-1])
 
-        count = count -1        
-        
+        count = count -1
+
         rx = np.asarray(rx)
-        # Reach the end of transmitter block 
+        # Reach the end of transmitter block
         if count == 0:
             Rx = DC.Rx.Dipole(rx[:,:3],rx[:,3:])
             srcLists.append(DC.Src.Dipole( [Rx], tx[:3],tx[3:]) )
-    
+
     survey = DC.SurveyDC.Survey(srcLists)
     survey.dobs = np.asarray(d)
     survey.std = np.asarray(wd)
