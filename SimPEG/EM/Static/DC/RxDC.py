import SimPEG
import numpy as np
from SimPEG.Utils import Zero, closestPoints


class BaseRx(SimPEG.Survey.BaseRx):
    """
    Base DC receiver
    """
    locs = None
    rxType = None

    knownRxTypes = {
                    'phi': ['phi', None],
                    'ex': ['e', 'x'],
                    'ey': ['e', 'y'],
                    'ez': ['e', 'z'],
                    'jx': ['j', 'x'],
                    'jy': ['j', 'y'],
                    'jz': ['j', 'z'],
                    }

    def __init__(self, locs, rxType, **kwargs):
        SimPEG.Survey.BaseRx.__init__(self, locs, rxType, **kwargs)

    @property
    def projField(self):
        """Field Type projection (e.g. e b ...)"""
        return self.knownRxTypes[self.rxType][0]

    def projGLoc(self, f):
        """Grid Location projection (e.g. Ex Fy ...)"""
        comp = self.knownRxTypes[self.rxType][1]
        if comp is not None:
            return f._GLoc(self.rxType) + comp
        return f._GLoc(self.rxType)

    def eval(self, src, mesh, f):
        P = self.getP(mesh, self.projGLoc(f))
        return P*f[src, self.projField]

    def evalDeriv(self, src, mesh, f, v, adjoint=False):
        P = self.getP(mesh, self.projGLoc(f))
        if not adjoint:
            return P*v
        elif adjoint:
            return P.T*v

<<<<<<< HEAD
# DC.Rx.Pole(locs)
class Pole(BaseRx):

    def __init__(self, locs, rxType = 'phi', **kwargs):
        BaseRx.__init__(self, locs, rxType)


# DC.Rx.Dipole(locsM, locsN)
=======

# DC.Rx.Dipole(locs)
>>>>>>> 185c643c
class Dipole(BaseRx):
    """
    Dipole receiver
    """

    def __init__(self, locsM, locsN, rxType='phi', **kwargs):
        assert locsM.shape == locsN.shape, ('locsM and locsN need to be the '
                                            'same size')
        locs = [locsM, locsN]
        # We may not need this ...
        BaseRx.__init__(self, locs, rxType)

    @property
    def nD(self):
        """Number of data in the receiver."""
        return self.locs[0].shape[0]

        # Not sure why ...
        # return int(self.locs[0].size / 2)

    def getP(self, mesh, Gloc):
        if mesh in self._Ps:
            return self._Ps[mesh]

        P0 = mesh.getInterpolationMat(self.locs[0], Gloc)
        P1 = mesh.getInterpolationMat(self.locs[1], Gloc)
        P = P0 - P1

        if self.storeProjections:
            self._Ps[mesh] = P

        return P


class Dipole_ky(BaseRx):

    def __init__(self, locsM, locsN, rxType = 'phi', **kwargs):
        assert locsM.shape == locsN.shape, ('locsM and locsN need to be the '
                                            'same size')
        locs = [locsM, locsN]
        # We may not need this ...
        BaseRx.__init__(self, locs, rxType)

    @property
    def nD(self):
        """Number of data in the receiver."""
        return self.locs[0].shape[0]

        # Not sure why ...
        # return int(self.locs[0].size / 2)

    def getP(self, mesh, Gloc):
        if mesh in self._Ps:
            return self._Ps[mesh]

        P0 = mesh.getInterpolationMat(self.locs[0], Gloc)
        P1 = mesh.getInterpolationMat(self.locs[1], Gloc)
        P = P0 - P1
        if self.storeProjections:
            self._Ps[mesh] = P
        return P

    def eval(self, kys, src, mesh, f):
        P = self.getP(mesh, self.projGLoc(f))
        Pf = P*f[src, self.projField, :]
        return self.IntTrapezoidal(kys, Pf, y=0.)

    def evalDeriv(self, ky, src, mesh, f, v, adjoint=False):
        P = self.getP(mesh, self.projGLoc(f))
        if not adjoint:
            return P*v
        elif adjoint:
            return P.T*v

    def IntTrapezoidal(self, kys, Pf, y=0.):
        phi = np.zeros(Pf.shape[0])
        nky = kys.size
        dky = np.diff(kys)
        dky = np.r_[dky[0], dky]
        phi0 = 1./np.pi*Pf[:, 0]
        for iky in range(nky):
            phi1 = 1./np.pi*Pf[:, iky]
            phi += phi1*dky[iky]/2.*np.cos(kys[iky]*y)
            phi += phi0*dky[iky]/2.*np.cos(kys[iky]*y)
            phi0 = phi1.copy()
        return phi
<|MERGE_RESOLUTION|>--- conflicted
+++ resolved
@@ -46,19 +46,8 @@
         elif adjoint:
             return P.T*v
 
-<<<<<<< HEAD
-# DC.Rx.Pole(locs)
-class Pole(BaseRx):
-
-    def __init__(self, locs, rxType = 'phi', **kwargs):
-        BaseRx.__init__(self, locs, rxType)
-
-
-# DC.Rx.Dipole(locsM, locsN)
-=======
 
 # DC.Rx.Dipole(locs)
->>>>>>> 185c643c
 class Dipole(BaseRx):
     """
     Dipole receiver
