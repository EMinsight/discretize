from __future__ import print_function
import numpy as np, scipy.sparse as sp
from .matutils import mkvc
import warnings

def _checkAccuracy(A, b, X, accuracyTol):
    nrm = np.linalg.norm(mkvc(A*X - b), np.inf)
    nrm_b = np.linalg.norm(mkvc(b), np.inf)
    if nrm_b > 0:
        nrm /= nrm_b
    if nrm > accuracyTol:
        msg = '### SolverWarning ###: Accuracy on solve is above tolerance: {0:e} > {1:e}'.format(nrm, accuracyTol)
<<<<<<< HEAD
        print msg
=======
        print(msg)
>>>>>>> f8b0ea53
        warnings.warn(msg, RuntimeWarning)


def SolverWrapD(fun, factorize=True, checkAccuracy=True, accuracyTol=1e-6, name=None):
    """
    Wraps a direct Solver.

    ::

        Solver   = SolverUtils.SolverWrapD(sp.linalg.spsolve, factorize=False)
        SolverLU = SolverUtils.SolverWrapD(sp.linalg.splu, factorize=True)

    """

    def __init__(self, A, **kwargs):
        self.A = A.tocsc()

        self.checkAccuracy = kwargs.get("checkAccuracy", checkAccuracy)
        if "checkAccuracy" in kwargs: del kwargs["checkAccuracy"]
        self.accuracyTol = kwargs.get("accuracyTol", accuracyTol)
        if "accuracyTol" in kwargs: del kwargs["accuracyTol"]

        self.kwargs = kwargs

        if factorize:
            self.solver = fun(self.A, **kwargs)

    def __mul__(self, b):
        if type(b) is not np.ndarray:
            raise TypeError('Can only multiply by a numpy array.')

        if len(b.shape) == 1 or b.shape[1] == 1:
            b = b.flatten()
            # Just one RHS

            if b.dtype is np.dtype('O'):
                b = b.astype(type(b[0]))

            if factorize:
                X = self.solver.solve(b, **self.kwargs)
            else:
                X = fun(self.A, b, **self.kwargs)
        else: # Multiple RHSs
            if b.dtype is np.dtype('O'):
                b = b.astype(type(b[0,0]))

            X = np.empty_like(b)

            for i in range(b.shape[1]):
                if factorize:
                    X[:,i] = self.solver.solve(b[:,i])
                else:
                    X[:,i] = fun(self.A, b[:,i], **self.kwargs)

        if self.checkAccuracy:
            _checkAccuracy(self.A, b, X, self.accuracyTol)
        return X

    def clean(self):
        if factorize and hasattr(self.solver, 'clean'):
            return self.solver.clean()

    return type(name if name is not None else fun.__name__, (object,), {"__init__": __init__, "clean": clean, "__mul__": __mul__})



def SolverWrapI(fun, checkAccuracy=True, accuracyTol=1e-5, name=None):
    """
    Wraps an iterative Solver.

    ::

        SolverCG = SolverUtils.SolverWrapI(sp.linalg.cg)

    """

    def __init__(self, A, **kwargs):
        self.A = A

        self.checkAccuracy = kwargs.get("checkAccuracy", checkAccuracy)
        if "checkAccuracy" in kwargs: del kwargs["checkAccuracy"]
        self.accuracyTol = kwargs.get("accuracyTol", accuracyTol)
        if "accuracyTol" in kwargs: del kwargs["accuracyTol"]

        self.kwargs = kwargs

    def __mul__(self, b):
        if type(b) is not np.ndarray:
            raise TypeError('Can only multiply by a numpy array.')

        if len(b.shape) == 1 or b.shape[1] == 1:
            b = b.flatten()
            # Just one RHS
            out = fun(self.A, b, **self.kwargs)
            if type(out) is tuple and len(out) == 2:
                # We are dealing with scipy output with an info!
                X = out[0]
                self.info = out[1]
            else:
                X = out
        else: # Multiple RHSs
            X = np.empty_like(b)
            for i in range(b.shape[1]):
                out = fun(self.A, b[:,i], **self.kwargs)
                if type(out) is tuple and len(out) == 2:
                    # We are dealing with scipy output with an info!
                    X[:,i] = out[0]
                    self.info = out[1]
                else:
                    X[:,i] = out

        if self.checkAccuracy:
            _checkAccuracy(self.A, b, X, self.accuracyTol)
        return X

    def clean(self):
        pass

    return type(name if name is not None else fun.__name__, (object,), {"__init__": __init__, "clean": clean, "__mul__": __mul__})


from scipy.sparse import linalg
Solver   = SolverWrapD(linalg.spsolve, factorize=False, name="Solver")
SolverLU = SolverWrapD(linalg.splu, factorize=True, name="SolverLU")
SolverCG = SolverWrapI(linalg.cg, name="SolverCG")


class SolverDiag(object):
    """docstring for SolverDiag"""
    def __init__(self, A):
        self.A = A
        self._diagonal = A.diagonal()

    def __mul__(self, rhs):
        n = self.A.shape[0]
        assert rhs.size % n == 0, 'Incorrect shape of rhs.'
        nrhs = rhs.size // n

        if len(rhs.shape) == 1 or rhs.shape[1] == 1:
            x = self._solve1(rhs)
        else:
            x = self._solveM(rhs)

        if nrhs == 1:
            return x.flatten()
        elif nrhs > 1:
            return x.reshape((n,nrhs), order='F')

    def _solve1(self, rhs):
        return rhs.flatten()/self._diagonal

    def _solveM(self, rhs):
        n = self.A.shape[0]
        nrhs = rhs.size // n
        return rhs/self._diagonal.repeat(nrhs).reshape((n,nrhs))

    def clean(self):
        pass<|MERGE_RESOLUTION|>--- conflicted
+++ resolved
@@ -10,11 +10,7 @@
         nrm /= nrm_b
     if nrm > accuracyTol:
         msg = '### SolverWarning ###: Accuracy on solve is above tolerance: {0:e} > {1:e}'.format(nrm, accuracyTol)
-<<<<<<< HEAD
-        print msg
-=======
         print(msg)
->>>>>>> f8b0ea53
         warnings.warn(msg, RuntimeWarning)
 
 
