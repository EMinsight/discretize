#      ___          ___       ___          ___          ___          ___
#     /\  \        /\  \     /\  \        /\  \        /\  \        /\  \
#    /::\  \      /::\  \    \:\  \      /::\  \      /::\  \      /::\  \
#   /:/\:\  \    /:/\:\  \    \:\  \    /:/\:\  \    /:/\:\  \    /:/\:\  \
#  /:/  \:\  \  /:/  \:\  \   /::\  \  /::\~\:\  \  /::\~\:\  \  /::\~\:\  \
# /:/__/ \:\__\/:/__/ \:\__\ /:/\:\__\/:/\:\ \:\__\/:/\:\ \:\__\/:/\:\ \:\__\
# \:\  \ /:/  /\:\  \  \/__//:/  \/__/\/_|::\/:/  /\:\~\:\ \/__/\:\~\:\ \/__/
#  \:\  /:/  /  \:\  \     /:/  /        |:|::/  /  \:\ \:\__\   \:\ \:\__\
#   \:\/:/  /    \:\  \    \/__/         |:|\/__/    \:\ \/__/    \:\ \/__/
#    \::/  /      \:\__\                 |:|  |       \:\__\       \:\__\
#     \/__/        \/__/                  \|__|        \/__/        \/__/
#
#
#
#                      .----------------.----------------.
#                     /|               /|               /|
#                    / |              / |              / |
#                   /  |      6      /  |     7       /  |
#                  /   |            /   |            /   |
#                 .----------------.----+-----------.    |
#                /|    . ---------/|----.----------/|----.
#               / |   /|         / |   /|         / |   /|
#              /  |  / |  4     /  |  / |   5    /  |  / |
#             /   | /  |       /   | /  |       /   | /  |
#            . -------------- .----------------.    |/   |
#            |    . ---+------|----.----+------|----.    |
#            |   /|    .______|___/|____.______|___/|____.
#            |  / |   /    2  |  / |   /     3 |  / |   /
#            | /  |  /        | /  |  /        | /  |  /
#            . ---+---------- . ---+---------- .    | /
#            |    |/          |    |/          |    |/             z
#            |    . ----------|----.-----------|----.              ^   y
#            |   /      0     |   /       1    |   /               |  /
#            |  /             |  /             |  /                | /
#            | /              | /              | /                 o----> x
#            . -------------- . -------------- .
#
#
# Face Refinement:
#
#      2_______________3                    _______________
#      |               |                   |       |       |
#   ^  |               |                   |   2   |   3   |
#   |  |               |                   |       |       |
#   |  |       x       |        --->       |-------+-------|
#   t1 |               |                   |       |       |
#      |               |                   |   0   |   1   |
#      |_______________|                   |_______|_______|
#      0      t0-->    1
#
#
# Face and Edge naming conventions:
#
#                      fZp
#                       |
#                 6 ------eX3------ 7
#                /|     |         / |
#               /eZ2    .        / eZ3
#             eY2 |        fYp eY3  |
#             /   |            / fXp|
#            4 ------eX2----- 5     |
#            |fXm 2 -----eX1--|---- 3          z
#           eZ0  /            |  eY1           ^   y
#            | eY0   .  fYm  eZ1 /             |  /
#            | /     |        | /              | /
#            0 ------eX0------1                o----> x
#                    |
#                   fZm
#
#
#            fX                                  fY
#      2___________3                       2___________3
#      |     e1    |                       |     e1    |
#      |           |                       |           |
#   e0 |     x     | e2      z          e0 |     x     | e2      z
#      |           |         ^             |           |         ^
#      |___________|         |___> y       |___________|         |___> x
#      0    e3     1                       0    e3     1
#           fZ
#      2___________3
#      |     e1    |
#      |           |
#   e0 |     x     | e2      y
#      |           |         ^
#      |___________|         |___> x
#      0    e3     1

from discretize.base import BaseTensorMesh
from discretize.operators import InnerProducts, DiffOperators
from discretize.mixins import InterfaceMixins, TreeMeshIO
from discretize.utils import as_array_n_by_dim
from discretize._extensions.tree_ext import _TreeMesh, TreeCell
import numpy as np
import scipy.sparse as sp
import warnings
from discretize.utils.code_utils import deprecate_property


<<<<<<< HEAD
class TreeMesh(_TreeMesh, BaseTensorMesh, InnerProducts, TreeMeshIO, InterfaceMixins):
=======
class TreeMesh(_TreeMesh, BaseTensorMesh, InnerProducts, DiffOperators, TreeMeshIO):
>>>>>>> 7a17045d
    """
    TreeMesh is a class for adaptive QuadTree (2D) and OcTree (3D) meshes.
    """

    _meshType = "TREE"
    _aliases = {
        **BaseTensorMesh._aliases,
        **DiffOperators._aliases,
        **{
            "ntN": "n_total_nodes",
            "ntEx": "n_total_edges_x",
            "ntEy": "n_total_edges_y",
            "ntEz": "n_total_edges_z",
            "ntE": "n_total_edges",
            "ntFx": "n_total_faces_x",
            "ntFy": "n_total_faces_y",
            "ntFz": "n_total_faces_z",
            "ntF": "n_total_faces",
            "nhN": "n_hanging_nodes",
            "nhEx": "n_hanging_edges_x",
            "nhEy": "n_hanging_edges_y",
            "nhEz": "n_hanging_edges_z",
            "nhE": "n_hanging_edges",
            "nhFx": "n_hanging_faces_x",
            "nhFy": "n_hanging_faces_y",
            "nhFz": "n_hanging_faces_z",
            "nhF": "n_hanging_faces",
            "gridhN": "hanging_nodes",
            "gridhFx": "hanging_faces_x",
            "gridhFy": "hanging_faces_y",
            "gridhFz": "hanging_faces_z",
            "gridhEx": "hanging_edges_x",
            "gridhEy": "hanging_edges_y",
            "gridhEz": "hanging_edges_z",
        },
    }
    _items = {'h', 'origin', 'cell_state'}

    # inheriting stuff from BaseTensorMesh that isn't defined in _QuadTree
    def __init__(self, h=None, origin=None, **kwargs):
        if "x0" in kwargs:
            origin = kwargs.pop("x0")
        super().__init__(h=h, origin=origin)

        cell_state = kwargs.pop("cell_state", None)
        cell_indexes = kwargs.pop("cell_indexes", None)
        cell_levels = kwargs.pop("cell_levels", None)
        if cell_state is None:
            if cell_indexes is not None and cell_levels is not None:
                cell_state = {}
                cell_state["indexes"] = cell_indexes
                cell_state["levels"] = cell_levels
        if cell_state is not None:
            indexes = cell_state["indexes"]
            levels = cell_state["levels"]
            self.__setstate__((indexes, levels))

    def __repr__(self):
        """Plain text representation."""
        mesh_name = "{0!s}TreeMesh".format(("Oc" if self.dim == 3 else "Quad"))

        top = "\n" + mesh_name + ": {0:2.2f}% filled\n\n".format(self.fill * 100)

        # Number of cells per level
        level_count = self._count_cells_per_index()
        non_zero_levels = np.nonzero(level_count)[0]
        cell_display = ["Level : Number of cells"]
        cell_display.append("-----------------------")
        for level in non_zero_levels:
            cell_display.append("{:^5} : {:^15}".format(level, level_count[level]))
        cell_display.append("-----------------------")
        cell_display.append("Total : {:^15}".format(self.nC))

        extent_display = ["            Mesh Extent       "]
        extent_display.append("        min     ,     max     ")
        extent_display.append("   ---------------------------")
        dim_label = {0: "x", 1: "y", 2: "z"}
        for dim in range(self.dim):
            n_vector = getattr(self, "nodes_" + dim_label[dim])
            extent_display.append(
                "{}: {:^13},{:^13}".format(dim_label[dim], n_vector[0], n_vector[-1])
            )

        for i, line in enumerate(extent_display):
            if i == len(cell_display):
                cell_display.append(" " * (len(cell_display[0]) - 3 - len(line)))
            cell_display[i] += 3 * " " + line

        h_display = ["     Cell Widths    "]
        h_display.append("    min   ,   max   ")
        h_display.append("-" * (len(h_display[0])))
        h_gridded = self.h_gridded
        mins = np.min(h_gridded, axis=0)
        maxs = np.max(h_gridded, axis=0)
        for dim in range(self.dim):
            h_display.append("{:^10}, {:^10}".format(mins[dim], maxs[dim]))

        for i, line in enumerate(h_display):
            if i == len(cell_display):
                cell_display.append(" " * len(cell_display[0]))
            cell_display[i] += 3 * " " + line

        return top + "\n".join(cell_display)

    def _repr_html_(self):
        """html representation"""
        mesh_name = "{0!s}TreeMesh".format(("Oc" if self.dim == 3 else "Quad"))
        level_count = self._count_cells_per_index()
        non_zero_levels = np.nonzero(level_count)[0]
        dim_label = {0: "x", 1: "y", 2: "z"}
        h_gridded = self.h_gridded
        mins = np.min(h_gridded, axis=0)
        maxs = np.max(h_gridded, axis=0)

        style = " style='padding: 5px 20px 5px 20px;'"
        # Cell level table:
        cel_tbl = "<table>\n"
        cel_tbl += "<tr>\n"
        cel_tbl += "<th" + style + ">Level</th>\n"
        cel_tbl += "<th" + style + ">Number of cells</th>\n"
        cel_tbl += "</tr>\n"
        for level in non_zero_levels:
            cel_tbl += "<tr>\n"
            cel_tbl += "<td" + style + ">{}</td>\n".format(level)
            cel_tbl += "<td" + style + ">{}</td>\n".format(level_count[level])
            cel_tbl += "</tr>\n"
        cel_tbl += "<tr>\n"
        cel_tbl += (
            "<td style='font-weight: bold; padding: 5px 20px 5px 20px;'> Total </td>\n"
        )
        cel_tbl += "<td" + style + "> {} </td>\n".format(self.nC)
        cel_tbl += "</tr>\n"
        cel_tbl += "</table>\n"

        det_tbl = "<table>\n"
        det_tbl += "<tr>\n"
        det_tbl += "<th></th>\n"
        det_tbl += "<th" + style + " colspan='2'>Mesh extent</th>\n"
        det_tbl += "<th" + style + " colspan='2'>Cell widths</th>\n"
        det_tbl += "</tr>\n"

        det_tbl += "<tr>\n"
        det_tbl += "<th></th>\n"
        det_tbl += "<th" + style + ">min</th>\n"
        det_tbl += "<th" + style + ">max</th>\n"
        det_tbl += "<th" + style + ">min</th>\n"
        det_tbl += "<th" + style + ">max</th>\n"
        det_tbl += "</tr>\n"
        for dim in range(self.dim):
            n_vector = getattr(self, "nodes_" + dim_label[dim])
            det_tbl += "<tr>\n"
            det_tbl += "<td" + style + ">{}</td>\n".format(dim_label[dim])
            det_tbl += "<td" + style + ">{}</td>\n".format(n_vector[0])
            det_tbl += "<td" + style + ">{}</td>\n".format(n_vector[-1])
            det_tbl += "<td" + style + ">{}</td>\n".format(mins[dim])
            det_tbl += "<td" + style + ">{}</td>\n".format(maxs[dim])
            det_tbl += "</tr>\n"
        det_tbl += "</table>\n"

        full_tbl = "<table>\n"
        full_tbl += "<tr>\n"
        full_tbl += "<td style='font-weight: bold; font-size: 1.2em; text-align: center;'>{}</td>\n".format(
            mesh_name
        )
        full_tbl += "<td style='font-size: 1.2em; text-align: center;' colspan='2'>{0:2.2f}% filled</td>\n".format(
            100 * self.fill
        )
        full_tbl += "</tr>\n"
        full_tbl += "<tr>\n"

        full_tbl += "<td>\n"
        full_tbl += cel_tbl
        full_tbl += "</td>\n"

        full_tbl += "<td>\n"
        full_tbl += det_tbl
        full_tbl += "</td>\n"

        full_tbl += "</tr>\n"
        full_tbl += "</table>\n"

        return full_tbl

    @BaseTensorMesh.origin.setter
    def origin(self, value):
        # first use the BaseTensorMesh to set the origin to handle "0, C, N"
        BaseTensorMesh.origin.fset(self, value)
        # then update the TreeMesh with the hidden value
        self._set_origin(self._origin)

    @property
    def vntF(self):
        """Total number of hanging and non-hanging faces in a [nx,ny,nz] form"""
        return [self.ntFx, self.ntFy] + ([] if self.dim == 2 else [self.ntFz])

    @property
    def vntE(self):
        """Total number of hanging and non-hanging edges in a [nx,ny,nz] form"""
        return [self.ntEx, self.ntEy] + ([] if self.dim == 2 else [self.ntEz])

    @property
    def stencil_cell_gradient(self):
        if getattr(self, "_stencil_cell_gradient", None) is None:

            self._stencil_cell_gradient = sp.vstack(
                [self.stencil_cell_gradient_x, self.stencil_cell_gradient_y]
            )
            if self.dim == 3:
                self._stencil_cell_gradient = sp.vstack(
                    [self._stencil_cell_gradient, self.stencil_cell_gradient_z]
                )

        return self._stencil_cell_gradient

    @property
    def cell_gradient(self):
        """
        Cell centered Gradient operator built off of the faceDiv operator.
        Grad =  - (Mf)^{-1} * Div * diag (volume)
        """
        if getattr(self, "_cell_gradient", None) is None:

            i_s = self.face_boundary_indices

            ix = np.ones(self.nFx)
            ix[i_s[0]] = 0.0
            ix[i_s[1]] = 0.0
            Pafx = sp.diags(ix)

            iy = np.ones(self.nFy)
            iy[i_s[2]] = 0.0
            iy[i_s[3]] = 0.0
            Pafy = sp.diags(iy)

            MfI = self.get_face_inner_product(invMat=True)

            if self.dim == 2:
                Pi = sp.block_diag([Pafx, Pafy])

            elif self.dim == 3:
                iz = np.ones(self.nFz)
                iz[i_s[4]] = 0.0
                iz[i_s[5]] = 0.0
                Pafz = sp.diags(iz)
                Pi = sp.block_diag([Pafx, Pafy, Pafz])

            self._cell_gradient = (
                -Pi * MfI * self.face_divergence.T * sp.diags(self.cell_volumes)
            )

        return self._cell_gradient

    @property
    def cell_gradient_x(self):
        """
        Cell centered Gradient operator in x-direction (Gradx)
        Grad = sp.vstack((Gradx, Grady, Gradz))
        """
        if getattr(self, "_cell_gradient_x", None) is None:

            nFx = self.nFx
            i_s = self.face_boundary_indices

            ix = np.ones(self.nFx)
            ix[i_s[0]] = 0.0
            ix[i_s[1]] = 0.0
            Pafx = sp.diags(ix)

            MfI = self.get_face_inner_product(invMat=True)
            MfIx = sp.diags(MfI.diagonal()[:nFx])

            self._cell_gradient_x = (
                -Pafx * MfIx * self.face_x_divergence.T * sp.diags(self.cell_volumes)
            )

        return self._cell_gradient_x

    @property
    def cell_gradient_y(self):
        """
        Cell centered Gradient operator in y-direction (Grady)
        Grad = sp.vstack((Gradx, Grady, Gradz))
        """
        if getattr(self, "_cell_gradient_y", None) is None:

            nFx = self.nFx
            nFy = self.nFy
            i_s = self.face_boundary_indices

            iy = np.ones(self.nFy)
            iy[i_s[2]] = 0.0
            iy[i_s[3]] = 0.0
            Pafy = sp.diags(iy)

            MfI = self.get_face_inner_product(invMat=True)
            MfIy = sp.diags(MfI.diagonal()[nFx : nFx + nFy])

            self._cell_gradient_y = (
                -Pafy * MfIy * self.face_y_divergence.T * sp.diags(self.cell_volumes)
            )

        return self._cell_gradient_y

    @property
    def cell_gradient_z(self):
        """
        Cell centered Gradient operator in z-direction (Gradz)
        Grad = sp.vstack((Gradx, Grady, Gradz))
        """
        if self.dim == 2:
            raise TypeError("z derivative not defined in 2D")
        if getattr(self, "_cell_gradient_z", None) is None:

            nFx = self.nFx
            nFy = self.nFy
            i_s = self.face_boundary_indices

            iz = np.ones(self.nFz)
            iz[i_s[4]] = 0.0
            iz[i_s[5]] = 0.0
            Pafz = sp.diags(iz)

            MfI = self.get_face_inner_product(invMat=True)
            MfIz = sp.diags(MfI.diagonal()[nFx + nFy :])

            self._cell_gradient_z = (
                -Pafz * MfIz * self.face_z_divergence.T * sp.diags(self.cell_volumes)
            )

        return self._cell_gradient_z

    @property
    def face_x_divergence(self):
        if getattr(self, "_face_x_divergence", None) is None:
            self._face_x_divergence = self.face_divergence[:, : self.nFx]
        return self._face_x_divergence

    @property
    def face_y_divergence(self):
        if getattr(self, "_face_y_divergence", None) is None:
            self._face_y_divergence = self.face_divergence[:, self.nFx : self.nFx + self.nFy]
        return self._face_y_divergence

    @property
    def face_z_divergence(self):
        if getattr(self, "_face_z_divergence", None) is None:
            self._face_z_divergence = self.face_divergence[:, self.nFx + self.nFy :]
        return self._face_z_divergence

    def point2index(self, locs):
        """Finds cells that contain the given points.
        Returns an array of index values of the cells that contain the given
        points

        Parameters
        ----------
        locs: array_like of shape (N, dim)
            points to search for the location of

        Returns
        -------
        numpy.array of integers of length(N)
            Cell indices that contain the points
        """
        locs = as_array_n_by_dim(locs, self.dim)
        inds = self._get_containing_cell_indexes(locs)
        return inds

    def cell_levels_by_index(self, indices):
        """Fast function to return a list of levels for the given cell indices

        Parameters
        ----------
        index: array_like of length (N)
            Cell indexes to query

        Returns
        -------
        numpy.array of length (N)
            Levels for the cells.
        """

        return self._cell_levels_by_indexes(indices)

    def get_interpolation_matrix(
        self, locs, location_type="CC", zeros_outside=False, **kwargs
    ):
        """Produces interpolation matrix

        Parameters
        ----------
        loc : numpy.ndarray
            Location of points to interpolate to

        location_type: str
            What to interpolate

            location_type can be::

                'Ex'    -> x-component of field defined on edges
                'Ey'    -> y-component of field defined on edges
                'Ez'    -> z-component of field defined on edges
                'Fx'    -> x-component of field defined on faces
                'Fy'    -> y-component of field defined on faces
                'Fz'    -> z-component of field defined on faces
                'N'     -> scalar field defined on nodes
                'CC'    -> scalar field defined on cell centers

        Returns
        -------
        scipy.sparse.csr_matrix
            M, the interpolation matrix

        """
        if "locType" in kwargs:
            warnings.warn(
                "The locType keyword argument has been deprecated, please use location_type. "
                "This will be removed in discretize 1.0.0",
                DeprecationWarning,
            )
            location_type = kwargs["locType"]
        if "zerosOutside" in kwargs:
            warnings.warn(
                "The zerosOutside keyword argument has been deprecated, please use zeros_outside. "
                "This will be removed in discretize 1.0.0",
                DeprecationWarning,
            )
            zeros_outside = kwargs["zerosOutside"]
        locs = as_array_n_by_dim(locs, self.dim)
        if location_type not in ["N", "CC", "Ex", "Ey", "Ez", "Fx", "Fy", "Fz"]:
            raise Exception("location_type must be one of N, CC, Ex, Ey, Ez, Fx, Fy, or Fz")

        if self.dim == 2 and location_type in ["Ez", "Fz"]:
            raise Exception("Unable to interpolate from Z edges/face in 2D")

        locs = np.require(np.atleast_2d(locs), dtype=np.float64, requirements="C")

        if location_type == "N":
            Av = self._getNodeIntMat(locs, zeros_outside)
        elif location_type in ["Ex", "Ey", "Ez"]:
            Av = self._getEdgeIntMat(locs, zeros_outside, location_type[1])
        elif location_type in ["Fx", "Fy", "Fz"]:
            Av = self._getFaceIntMat(locs, zeros_outside, location_type[1])
        elif location_type in ["CC"]:
            Av = self._getCellIntMat(locs, zeros_outside)
        return Av

    @property
    def permute_cells(self):
        """Permutation matrix re-ordering of cells sorted by x, then y, then z"""
        # TODO: cache these?
        P = np.lexsort(self.gridCC.T)  # sort by x, then y, then z
        return sp.identity(self.nC).tocsr()[P]

    @property
    def permute_faces(self):
        """Permutation matrix re-ordering of faces sorted by x, then y, then z"""
        # TODO: cache these?
        Px = np.lexsort(self.gridFx.T)
        Py = np.lexsort(self.gridFy.T) + self.nFx
        if self.dim == 2:
            P = np.r_[Px, Py]
        else:
            Pz = np.lexsort(self.gridFz.T) + (self.nFx + self.nFy)
            P = np.r_[Px, Py, Pz]
        return sp.identity(self.nF).tocsr()[P]

    @property
    def permute_edges(self):
        """Permutation matrix re-ordering of edges sorted by x, then y, then z"""
        # TODO: cache these?
        Px = np.lexsort(self.gridEx.T)
        Py = np.lexsort(self.gridEy.T) + self.nEx
        if self.dim == 2:
            P = np.r_[Px, Py]
        if self.dim == 3:
            Pz = np.lexsort(self.gridEz.T) + (self.nEx + self.nEy)
            P = np.r_[Px, Py, Pz]
        return sp.identity(self.nE).tocsr()[P]

    @property
    def cell_state(self):
        indexes, levels = self.__getstate__()
        return {'indexes': indexes.tolist(), 'levels': levels.tolist()}

    def validate(self):
        return self.finalized

    def equals(self, other):
        try:
            if self.finalized and other.finalized:
                return super().equals(other)
        except AttributeError:
            pass
        return False

    def __reduce__(self):
        return TreeMesh, (self.h, self.origin), self.__getstate__()

    cellGrad = deprecate_property("cell_gradient", "cellGrad", removal_version="1.0.0")
    cellGradx = deprecate_property(
        "cell_gradient_x", "cellGradx", removal_version="1.0.0"
    )
    cellGrady = deprecate_property(
        "cell_gradient_y", "cellGrady", removal_version="1.0.0"
    )
    cellGradz = deprecate_property(
        "cell_gradient_z", "cellGradz", removal_version="1.0.0"
    )
    cellGradStencil = deprecate_property(
        "cell_gradient_stencil", "cellGradStencil", removal_version="1.0.0"
    )
    nodalGrad = deprecate_property(
        "nodal_gradient", "nodalGrad", removal_version="1.0.0"
    )
    nodalLaplacian = deprecate_property(
        "nodal_laplacian", "nodalLaplacian", removal_version="1.0.0"
    )
    faceDiv = deprecate_property("face_divergence", "faceDiv", removal_version="1.0.0")
    faceDivx = deprecate_property(
        "face_x_divergence", "faceDivx", removal_version="1.0.0"
    )
    faceDivy = deprecate_property(
        "face_y_divergence", "faceDivy", removal_version="1.0.0"
    )
    faceDivz = deprecate_property(
        "face_z_divergence", "faceDivz", removal_version="1.0.0"
    )
    edgeCurl = deprecate_property("edge_curl", "edgeCurl", removal_version="1.0.0")
    maxLevel = deprecate_property("max_used_level", "maxLevel", removal_version="1.0.0")
    vol = deprecate_property("cell_volumes", "vol", removal_version="1.0.0")
    areaFx = deprecate_property("face_x_areas", "areaFx", removal_version="1.0.0")
    areaFy = deprecate_property("face_y_areas", "areaFy", removal_version="1.0.0")
    areaFz = deprecate_property("face_z_areas", "areaFz", removal_version="1.0.0")
    area = deprecate_property("face_areas", "area", removal_version="1.0.0")
    edgeEx = deprecate_property("edge_x_lengths", "edgeEx", removal_version="1.0.0")
    edgeEy = deprecate_property("edge_y_lengths", "edgeEy", removal_version="1.0.0")
    edgeEz = deprecate_property("edge_z_lengths", "edgeEz", removal_version="1.0.0")
    edge = deprecate_property("edge_lengths", "edge", removal_version="1.0.0")
    permuteCC = deprecate_property(
        "permute_cells", "permuteCC", removal_version="1.0.0"
    )
    permuteF = deprecate_property("permute_faces", "permuteF", removal_version="1.0.0")
    permuteE = deprecate_property("permute_edges", "permuteE", removal_version="1.0.0")
    faceBoundaryInd = deprecate_property(
        "face_boundary_indices", "faceBoundaryInd", removal_version="1.0.0"
    )
    cellBoundaryInd = deprecate_property(
        "cell_boundary_indices", "cellBoundaryInd", removal_version="1.0.0"
    )
    _aveCC2FxStencil = deprecate_property(
        "average_cell_to_total_face_x", "_aveCC2FxStencil", removal_version="1.0.0"
    )
    _aveCC2FyStencil = deprecate_property(
        "average_cell_to_total_face_y", "_aveCC2FyStencil", removal_version="1.0.0"
    )
    _aveCC2FzStencil = deprecate_property(
        "average_cell_to_total_face_z", "_aveCC2FzStencil", removal_version="1.0.0"
    )
    _cellGradStencil = deprecate_property("stencil_cell_gradient", "_cellGradStencil", removal_version="1.0.0")
    _cellGradxStencil = deprecate_property("stencil_cell_gradient_x", "_cellGradxStencil", removal_version="1.0.0")
    _cellGradyStencil = deprecate_property("stencil_cell_gradient_y", "_cellGradyStencil", removal_version="1.0.0")
    _cellGradzStencil = deprecate_property("stencil_cell_gradient_z", "_cellGradzStencil", removal_version="1.0.0")


TreeMesh.__module__ = 'discretize'<|MERGE_RESOLUTION|>--- conflicted
+++ resolved
@@ -96,11 +96,7 @@
 from discretize.utils.code_utils import deprecate_property
 
 
-<<<<<<< HEAD
-class TreeMesh(_TreeMesh, BaseTensorMesh, InnerProducts, TreeMeshIO, InterfaceMixins):
-=======
-class TreeMesh(_TreeMesh, BaseTensorMesh, InnerProducts, DiffOperators, TreeMeshIO):
->>>>>>> 7a17045d
+class TreeMesh(_TreeMesh, BaseTensorMesh, InnerProducts, DiffOperators, TreeMeshIO, InterfaceMixins):
     """
     TreeMesh is a class for adaptive QuadTree (2D) and OcTree (3D) meshes.
     """
