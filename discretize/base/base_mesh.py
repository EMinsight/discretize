--- conflicted
+++ resolved
@@ -269,16 +269,11 @@
         return int(np.prod(x + y for x, y in zip(self._n, (1, 1, 0))))
 
     @property
-<<<<<<< HEAD
-    def vnE(self):
+    def n_edges_per_direction(self)(self):
         """
         The number of edges in each direction
 
         Returns a tuple containing the number of edges in each direction.
-=======
-    def n_edges_per_direction(self):
-        """The number of edges in each direction
->>>>>>> cd87424c
 
         Returns
         -------
@@ -509,8 +504,7 @@
             ]
             return np.r_[tX, tY, tZ]
 
-<<<<<<< HEAD
-    def project_face_vector(self, fV):
+    def project_face_vector(self, face_vector):
         """
         Project vectors onto the faces of the mesh.
 
@@ -521,20 +515,8 @@
 
         Parameters
         ----------
-        fV : numpy.ndarray
+        face_vector : numpy.ndarray
             Vector with shape (n_faces, dim)
-=======
-    def project_face_vector(self, face_vector):
-        """Project vectors onto the faces of the mesh.
-
-        Given a vector, face_vector, in cartesian coordinates, this will project
-        it onto the mesh using the normals
-
-        Parameters
-        ----------
-        face_vector : numpy.ndarray
-            face vector with shape (n_faces, dim)
->>>>>>> cd87424c
 
         Returns
         -------
@@ -552,8 +534,7 @@
             raise Exception("face_vector must be an ndarray of shape (n_faces x dim)")
         return np.sum(face_vector * self.face_normals, 1)
 
-<<<<<<< HEAD
-    def project_edge_vector(self, eV):
+    def project_edge_vector(self, edge_vector):
         """
         Project vectors onto the edges of the mesh.
 
@@ -561,13 +542,6 @@
         at the locations of the mesh edges. This method will project
         the vector onto mesh edges using the tanjent vector for each
         edge.
-=======
-    def project_edge_vector(self, edge_vector):
-        """Project vectors onto the edges of the mesh
-
-        Given a vector, edge_vector, in cartesian coordinates, this will project
-        it onto the mesh using the tangents
->>>>>>> cd87424c
 
         Parameters
         ----------
@@ -592,7 +566,6 @@
 
     def save(self, file_name="mesh.json", verbose=False, **kwargs):
         """
-<<<<<<< HEAD
         Save the mesh to json file
         
         Parameters
@@ -601,11 +574,6 @@
             filename for saving the casing properties
         verbose : bool (default=False)
             Print file path of saved file
-=======
-        Save the mesh to json
-        :param str file: file_name for saving the casing properties
-        :param str directory: working directory for saving the file
->>>>>>> cd87424c
         """
 
         if 'filename' in kwargs:
