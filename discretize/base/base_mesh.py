--- conflicted
+++ resolved
@@ -11,8 +11,7 @@
 import warnings
 
 
-<<<<<<< HEAD
-class BaseMesh(InterfaceMixins):
+class BaseMesh:
     """Base Mesh for discretize
 
     BaseMesh does all the counting you don't want to do. BaseMesh should be inherited
@@ -53,12 +52,6 @@
     edge_tangents
     reference_is_rotated
     rotation_matrix
-=======
-class BaseMesh:
-    """
-    BaseMesh does all the counting you don't want to do.
-    BaseMesh should be inherited by meshes with a regular structure.
->>>>>>> f26054f0
     """
 
     _REGISTRY = {}
@@ -210,17 +203,10 @@
                 # change to a list and make sure inner items are not numpy arrays
                 if isinstance(attr, np.ndarray):
                     attr = attr.tolist()
-<<<<<<< HEAD
-                if isinstance(attr, tuple):
-                    attr = list(attr)
-                    for i, thing in enumerate(attr):
-                        if isinstance(attr, np.ndarray):
-=======
                 elif isinstance(attr, tuple):
                     attr = list(attr)
                     for i, thing in enumerate(attr):
                         if isinstance(thing, np.ndarray):
->>>>>>> f26054f0
                             attr[i] = thing.tolist()
                 out[item] = attr
         return out
