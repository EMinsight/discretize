--- conflicted
+++ resolved
@@ -133,9 +133,8 @@
         # Ensure h contains 1D vectors
         self.h = [mkvc(x.astype(float)) for x in h]
 
-    @property
-<<<<<<< HEAD
-    def grid_nodes_x(self):
+    @ property
+    def nodes_x(self):
         """
         Return the x-coordinate of the node locations along the x direction
 
@@ -148,10 +147,10 @@
         np.ndarray (nNx,)
 
         """
-        return np.r_[self.x0[0], self.h[0]].cumsum()
-
-    @property
-    def grid_nodes_y(self):
+        return np.r_[self.origin[0], self.h[0]].cumsum()
+
+    @property
+    def nodes_y(self):
         """
         Return the y-coordinate of the node locations along the y direction
 
@@ -164,10 +163,10 @@
         np.ndarray (nNy,)
 
         """
-        return None if self.dim < 2 else np.r_[self.x0[1], self.h[1]].cumsum()
-
-    @property
-    def grid_nodes_z(self):
+        return None if self.dim < 2 else np.r_[self.origin[1], self.h[1]].cumsum()
+
+    @property
+    def nodes_z(self):
         """
         Return the z-coordinate of the node locations along the z direction
 
@@ -180,10 +179,10 @@
         np.ndarray (nNz,)
 
         """
-        return None if self.dim < 3 else np.r_[self.x0[2], self.h[2]].cumsum()
-
-    @property
-    def grid_cell_centers_x(self):
+        return None if self.dim < 3 else np.r_[self.origin[2], self.h[2]].cumsum()
+
+    @property
+    def cell_centers_x(self):
         """
         Return the x-coordinate of the cell center locations along the x direction
 
@@ -196,11 +195,11 @@
         np.ndarray (nCx,)
 
         """
-        nodes = self.grid_nodes_x
+        nodes = self.nodes_x
         return (nodes[1:] + nodes[:-1]) / 2
 
     @property
-    def grid_cell_centers_y(self):
+    def cell_centers_y(self):
         """
         Return the y-coordinate of the cell center locations along the y direction
 
@@ -213,39 +212,13 @@
         np.ndarray (nCy,)
 
         """
-=======
-    def nodes_x(self):
-        """Nodal grid vector (1D) in the x direction."""
-        return np.r_[self.origin[0], self.h[0]].cumsum()
-
-    @property
-    def nodes_y(self):
-        """Nodal grid vector (1D) in the y direction."""
-        return None if self.dim < 2 else np.r_[self.origin[1], self.h[1]].cumsum()
-
-    @property
-    def nodes_z(self):
-        """Nodal grid vector (1D) in the z direction."""
-        return None if self.dim < 3 else np.r_[self.origin[2], self.h[2]].cumsum()
-
-    @property
-    def cell_centers_x(self):
-        """Cell-centered grid vector (1D) in the x direction."""
-        nodes = self.nodes_x
-        return (nodes[1:] + nodes[:-1]) / 2
-
-    @property
-    def cell_centers_y(self):
-        """Cell-centered grid vector (1D) in the y direction."""
->>>>>>> cd87424c
         if self.dim < 2:
             return None
         nodes = self.nodes_y
         return (nodes[1:] + nodes[:-1]) / 2
 
     @property
-<<<<<<< HEAD
-    def grid_cell_centers_z(self):
+    def cell_centers_z(self):
         """
         Return the z-coordinate of the cell center locations along the z direction
 
@@ -258,18 +231,13 @@
         np.ndarray (nCz,)
 
         """
-=======
-    def cell_centers_z(self):
-        """Cell-centered grid vector (1D) in the z direction."""
->>>>>>> cd87424c
         if self.dim < 3:
             return None
         nodes = self.nodes_z
         return (nodes[1:] + nodes[:-1]) / 2
 
     @property
-<<<<<<< HEAD
-    def grid_cell_centers(self):
+    def cell_centers(self):
         """
         Return cell center locations
 
@@ -299,10 +267,10 @@
         >>> print(mesh.grid_cell_centers)
 
         """
-        return self._getTensorGrid("CC")
-
-    @property
-    def grid_nodes(self):
+        return self._getTensorGrid("cell_centers")
+
+    @property
+    def nodes(self):
         """
         Return mesh node locations
 
@@ -332,17 +300,7 @@
         >>> print(mesh.grid_nodes)
 
         """
-        return self._getTensorGrid("N")
-=======
-    def cell_centers(self):
-        """Cell-centered grid."""
-        return self._getTensorGrid("cell_centers")
-
-    @property
-    def nodes(self):
-        """Nodal grid."""
         return self._getTensorGrid("nodes")
->>>>>>> cd87424c
 
     @property
     def h_gridded(self):
@@ -538,14 +496,9 @@
             )
         return inside
 
-<<<<<<< HEAD
-    def _getInterpolationMat(self, loc, loc_type="CC", zeros_outside=False):
+    def _getInterpolationMat(self, loc, location_type="cell_centers", zeros_outside=False):
         """
         Produces interpolation matrix
-=======
-    def _getInterpolationMat(self, loc, location_type="cell_centers", zeros_outside=False):
-        """Produces interpolation matrix
->>>>>>> cd87424c
 
         Parameters
         ----------
