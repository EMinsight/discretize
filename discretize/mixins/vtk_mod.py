"""
This module provides a way for ``discretize`` meshes to be
converted to VTK data objects (and back when possible) if the
`VTK Python package`_ is available.
The :class:`discretize.mixins.vtk_mod.InterfaceVTK` class becomes inherrited
by all mesh objects and allows users to directly convert any given mesh by
calling that mesh's ``to_vtk()`` method
(note that this method will not be available if VTK is not available).

.. _`VTK Python package`: https://pypi.org/project/vtk/

This functionality was originally developed so that discretize could be
interoperable with PVGeo_, providing a direct interface for discretize meshes
within ParaView and other VTK powered platforms. This interoperablity allows
users to visualize their finite volume meshes and model data from discretize
along side all their other georeferenced datasets in a common rendering
environment.

.. _PVGeo: http://pvgeo.org
.. _pyvista: http://docs.pyvista.org

Another notable VTK powered software platforms is ``pyvista`` (see pyvista_ docs)
which provides a direct interface to the VTK software library through accesible
Python data structures and NumPy arrays::

    pip install pyvista

By default, the ``to_vtk()`` method will return a ``pyvista`` data object so that
users can immediately start visualizing their data in 3D.

See :ref:`pyvista_demo_ref` for an example of the types of integrated
visualizations that are possible leveraging the link between discretize, pyvista_,
and PVGeo_:

.. image:: ../images/pyvista_laguna_del_maule.png
   :target: http://pvgeo.org
   :alt: PVGeo Example Visualization

.. admonition:: Laguna del Maule Bouguer Gravity
   :class: note

    This data scene is was produced from the `Laguna del Maule Bouguer Gravity`_
    example provided by Craig Miller (see Maule volcanic field, Chile. Refer to
    Miller et al 2016 EPSL for full details.)

    The rendering below shows several data sets and a model integrated together:

    * `Point Data`: the Bouguer gravity anomalies
    * Topography Surface
    * `Inverted Model`: The model has been both sliced and thresholded for low values

.. _`Laguna del Maule Bouguer Gravity`: http://docs.simpeg.xyz/content/examples/20-published/plot_laguna_del_maule_inversion.html

"""
import os
import numpy as np

# from ..utils import cyl2cart

import vtk as _vtk
import vtk.util.numpy_support as _nps
from vtk import VTK_VERSION as _vtk_version
from vtk import vtkXMLRectilinearGridWriter as _vtkRectWriter
from vtk import vtkXMLUnstructuredGridWriter as _vtkUnstWriter
from vtk import vtkXMLStructuredGridWriter as _vtkStrucWriter
from vtk import vtkXMLRectilinearGridReader as _vtkRectReader

import warnings


def assign_cell_data(vtkDS, models=None):
    """Assign the model(s) to the VTK dataset as CellData

    Parameters
    ----------

    vtkDS : pyvista.Common
        Any given VTK data object that has cell data

    models : dict of str:numpy.ndarray
        Name('s) and array('s). Match number of cells

    """
    nc = vtkDS.GetNumberOfCells()
    if models is not None:
        for name, mod in models.items():
            # Convert numpy array
            if mod.shape[0] != nc:
                raise RuntimeError(
                    'Number of model cells ({}) (first axis of model array) for "{}" does not match number of mesh cells ({}).'.format(
                        mod.shape[0], name, nc
                    )
                )
            vtkDoubleArr = _nps.numpy_to_vtk(mod, deep=1)
            vtkDoubleArr.SetName(name)
            vtkDS.GetCellData().AddArray(vtkDoubleArr)
    return vtkDS


class InterfaceVTK(object):
    """This class is full of methods that enable ``discretize`` meshes to
    be converted to VTK data objects (and back when possible). This is
    inherritted by the :class:`discretize.BaseMesh.BaseMesh` class so all these
    methods are available to any mesh object!

    ``CurvilinearMesh``, ``TreeMesh``, and ``TensorMesh`` are all currently
    implemented. The ``CylindricalMesh`` is not implemeted and will raise and excpetion.
    The following is an example of how to use the VTK interface to construct
    VTK data objects or write VTK files.

    .. code-block:: python
       :emphasize-lines: 8,11

       import discretize
       import numpy as np
       h1 = np.linspace(.1, .5, 3)
       h2 = np.linspace(.1, .5, 5)
       h3 = np.linspace(.1, .8, 3)
       mesh = discretize.TensorMesh([h1, h2, h3])

       # Get a VTK data object
       dataset = mesh.to_vtk()

       # Save this mesh to a VTK file
       mesh.writeVTK('sample_mesh')

    Note that if your mesh is defined on a reference frame that is not the
    traditional <X,Y,Z> system with vectors of :math:`(1,0,0)`, :math:`(0,1,0)`,
    and :math:`(0,0,1)`, then the mesh will be rotated to be on the traditional
    reference frame. The previous example snippet provides a
    :class:`pyvista.RectilinearGrid` object because that tensor mesh lies on the
    traditional reference frame. If we alter the reference frame, then we yield
    a :class:`pyvista.StructuredGrid` that is the same mesh rotated in space.

    .. code-block:: python

       # Defined a rotated reference frame
<<<<<<< HEAD
       mesh.axis_u = (1,-1,0)
       mesh.axis_v = (-1,-1,0)
       mesh.axis_w = (0,0,1)
=======
       axis_u = (1,-1,0)
       axis_v = (-1,-1,0)
       axis_w = (0,0,1)
       mesh.orientation = np.array([
           axis_u,
           axis_v,
           axis_w
       ])
>>>>>>> f26054f0

       # Yield the rotated vtkStructuredGrid
       dataset_r = mesh.to_vtk()

       # or write it out to a VTK format
       mesh.writeVTK('sample_rotated')

    The two above code snippets produce a :class:`pyvista.RectilinearGrid` and a
    :class:`pyvista.StructuredGrid` respecitvely. To demonstarte the difference, we
    have plotted the two datasets next to eachother where the first mesh is in
    green and its data axes are parrallel to the traditional cartesian reference
    frame. The second, rotated mesh is shown in red and its data axii are
    rotated from the traditional cartesian refence frame as specified by the
    ``axis_u``, ``axis_v``, and ``axis_w`` properties.

    .. code-block:: python

        import pyvista
        pyvista.set_plot_theme('document')

        p = pyvista.BackgroundPlotter()
        p.add_mesh(dataset, color='green', show_edges=True)
        p.add_mesh(dataset_r, color='maroon', show_edges=True)
        p.show_grid()
        p.screenshot('vtk-rotated-example.png')

    .. image:: ../../images/vtk-rotated-example.png

    """

    def __tree_mesh_to_vtk(mesh, models=None):
        """
        Constructs a :class:`pyvista.UnstructuredGrid` object of this tree mesh and
        the given models as ``cell_arrays`` of that ``pyvista`` dataset.

        Parameters
        ----------

        mesh : discretize.TreeMesh
            The tree mesh to convert to a :class:`pyvista.UnstructuredGrid`

        models : dict(numpy.ndarray)
            Name('s) and array('s). Match number of cells

        """
        # Make the data parts for the vtu object
        # Points
        ptsMat = np.vstack((mesh.gridN, mesh.gridhN))

        # Adjust if result was 2D (voxels are pixels in 2D):
        VTK_CELL_TYPE = _vtk.VTK_VOXEL
        if ptsMat.shape[1] == 2:
            # Add Z values of 0.0 if 2D
            ptsMat = np.c_[ptsMat, np.zeros(ptsMat.shape[0])]
            VTK_CELL_TYPE = _vtk.VTK_PIXEL
        if ptsMat.shape[1] != 3:
            raise RuntimeError("Points of the mesh are improperly defined.")
        # Rotate the points to the cartesian system
        ptsMat = np.dot(ptsMat, mesh.rotation_matrix)
        # Grab the points
        vtkPts = _vtk.vtkPoints()
        vtkPts.SetData(_nps.numpy_to_vtk(ptsMat, deep=True))
        # Cells
        cellArray = [c for c in mesh]
        cellConn = np.array([cell.nodes for cell in cellArray])
        cellsMat = np.concatenate(
            (np.ones((cellConn.shape[0], 1), dtype=int) * cellConn.shape[1], cellConn),
            axis=1,
        ).ravel()
        cellsArr = _vtk.vtkCellArray()
        cellsArr.SetNumberOfCells(cellConn.shape[0])
        cellsArr.SetCells(
            cellConn.shape[0],
            _nps.numpy_to_vtk(cellsMat, deep=True, array_type=_vtk.VTK_ID_TYPE),
        )
        # Make the object
        output = _vtk.vtkUnstructuredGrid()
        output.SetPoints(vtkPts)
        output.SetCells(VTK_CELL_TYPE, cellsArr)
        # Add the level of refinement as a cell array
        cell_levels = np.array([cell._level for cell in cellArray])
        refineLevelArr = _nps.numpy_to_vtk(cell_levels, deep=1)
        refineLevelArr.SetName("octreeLevel")
        output.GetCellData().AddArray(refineLevelArr)
        ubc_order = mesh._ubc_order
        # order_ubc will re-order from treemesh ordering to UBC ordering
        # need the opposite operation
        un_order = np.empty_like(ubc_order)
        un_order[ubc_order] = np.arange(len(ubc_order))
        order = _nps.numpy_to_vtk(un_order)
        order.SetName("index_cell_corner")
        output.GetCellData().AddArray(order)
        # Assign the model('s) to the object
        return assign_cell_data(output, models=models)

    @staticmethod
    def __create_structured_grid(ptsMat, dims, models=None):
        """An internal helper to build out structured grids"""
        # Adjust if result was 2D:
        if ptsMat.shape[1] == 2:
            # Figure out which dim is null
            nullDim = dims.index(None)
            ptsMat = np.insert(ptsMat, nullDim, np.zeros(ptsMat.shape[0]), axis=1)
        if ptsMat.shape[1] != 3:
            raise RuntimeError("Points of the mesh are improperly defined.")
        # Convert the points
        vtkPts = _vtk.vtkPoints()
        vtkPts.SetData(_nps.numpy_to_vtk(ptsMat, deep=True))
        # Uncover hidden dimension
        dims = tuple(0 if dim is None else dim + 1 for dim in dims)
        output = _vtk.vtkStructuredGrid()
        output.SetDimensions(dims[0], dims[1], dims[2])  # note this subtracts 1
        output.SetPoints(vtkPts)
        # Assign the model('s) to the object
        return assign_cell_data(output, models=models)

    def __get_rotated_nodes(mesh):
        """A helper to get the nodes of a mesh rotated by specified axes"""
        nodes = mesh.gridN
        if mesh.dim == 1:
            nodes = np.c_[mesh.gridN, np.zeros((mesh.nN, 2))]
        elif mesh.dim == 2:
            nodes = np.c_[mesh.gridN, np.zeros((mesh.nN, 1))]
        # Now garuntee nodes are correct
        if nodes.shape != (mesh.nN, 3):
            raise RuntimeError("Nodes of the grid are improperly defined.")
        # Rotate the points based on the axis orientations
        return np.dot(nodes, mesh.rotation_matrix)

    def __tensor_mesh_to_vtk(mesh, models=None):
        """
        Constructs a :class:`pyvista.RectilinearGrid`
        (or a :class:`pyvista.StructuredGrid`) object of this tensor mesh and the
        given models as ``cell_arrays`` of that grid.
        If the mesh is defined on a normal cartesian system then a rectilinear
        grid is generated. Otherwise, a structured grid is generated.

        Parameters
        ----------

        mesh : discretize.TensorMesh
            The tensor mesh to convert to a :class:`pyvista.RectilinearGrid`

        models : dict(numpy.ndarray)
            Name('s) and array('s). Match number of cells

        """
        # Deal with dimensionalities
        if mesh.dim >= 1:
            vX = mesh.nodes_x
            xD = len(vX)
            yD, zD = 1, 1
            vY, vZ = np.array([0, 0])
        if mesh.dim >= 2:
            vY = mesh.nodes_y
            yD = len(vY)
        if mesh.dim == 3:
            vZ = mesh.nodes_z
            zD = len(vZ)
        # If axis orientations are standard then use a vtkRectilinearGrid
        if not mesh.reference_is_rotated:
            # Use rectilinear VTK grid.
            # Assign the spatial information.
            output = _vtk.vtkRectilinearGrid()
            output.SetDimensions(xD, yD, zD)
            output.SetXCoordinates(_nps.numpy_to_vtk(vX, deep=1))
            output.SetYCoordinates(_nps.numpy_to_vtk(vY, deep=1))
            output.SetZCoordinates(_nps.numpy_to_vtk(vZ, deep=1))
            return assign_cell_data(output, models=models)
        # Use a structured grid where points are rotated to the cartesian system
        ptsMat = InterfaceVTK.__get_rotated_nodes(mesh)
        # Assign the model('s) to the object
        return InterfaceVTK.__create_structured_grid(
            ptsMat, mesh.shape_cells, models=models
        )

    def __curvilinear_mesh_to_vtk(mesh, models=None):
        """
        Constructs a :class:`pyvista.StructuredGrid` of this mesh and the given
        models as ``cell_arrays`` of that object.

        Parameters
        ----------

        mesh : discretize.CurvilinearMesh
            The curvilinear mesh to convert to a :class:`pyvista.StructuredGrid`

        models : dict(numpy.ndarray)
            Name('s) and array('s). Match number of cells

        """
        ptsMat = InterfaceVTK.__get_rotated_nodes(mesh)
        return InterfaceVTK.__create_structured_grid(
            ptsMat, mesh.shape_cells, models=models
        )

    def __cyl_mesh_to_vtk(mesh, models=None):
        """This treats the CylindricalMesh defined in cylindrical coordinates
        :math:`(r, \theta, z)` and transforms it to cartesian coordinates.
        """
        # # Points
        # ptsMat = cyl2cart(mesh.gridN)
        # return InterfaceVTK.__create_structured_grid(ptsMat, mesh.shape_cells, models=models)
        raise NotImplementedError(
            "`CylindricalMesh`s are not currently supported for VTK conversion."
        )

    def to_vtk(mesh, models=None):
        """Convert this mesh object to it's proper VTK or ``pyvista`` data
        object with the given model dictionary as the cell data of that dataset.

        Parameters
        ----------

        models : dict(numpy.ndarray)
            Name('s) and array('s). Match number of cells

        """
        converters = {
            "tree": InterfaceVTK.__tree_mesh_to_vtk,
            "tensor": InterfaceVTK.__tensor_mesh_to_vtk,
            "curv": InterfaceVTK.__curvilinear_mesh_to_vtk,
            # TODO: 'CylindricalMesh' : InterfaceVTK.__cyl_mesh_to_vtk,
        }
        key = mesh._meshType.lower()
        try:
            convert = converters[key]
        except KeyError:
            raise RuntimeError(
                "Mesh type `{}` is not currently supported for VTK conversion.".format(
                    key
                )
            )
        # Convert the data object then attempt a wrapping with `pyvista`
        cvtd = convert(mesh, models=models)
        try:
            import pyvista

            cvtd = pyvista.wrap(cvtd)
        except ImportError:
            warnings.warn(
                "For easier use of VTK objects, you should install `pyvista` (the VTK interface): pip install pyvista"
            )
        return cvtd

    def toVTK(mesh, models=None):
        """Convert this mesh object to it's proper VTK or ``pyvista`` data
        object with the given model dictionary as the cell data of that dataset.

        Parameters
        ----------

        models : dict(numpy.ndarray)
            Name('s) and array('s). Match number of cells

        """
        warnings.warn(
            "Deprecation Warning: `toVTK` is deprecated, use `to_vtk` instead",
            category=DeprecationWarning,
        )
        return InterfaceVTK.to_vtk(mesh, models=models)

    @staticmethod
    def _save_unstructured_grid(file_name, vtkUnstructGrid, directory=""):
        """Saves a VTK unstructured grid file (vtu) for an already generated
        :class:`pyvista.UnstructuredGrid` object.

        Parameters
        ----------

        file_name : str
            path to the output vtk file or just its name if directory is specified

        directory : str
            directory where the UBC GIF file lives

        """
        if not isinstance(vtkUnstructGrid, _vtk.vtkUnstructuredGrid):
            raise RuntimeError(
                "`_save_unstructured_grid` can only handle `vtkUnstructuredGrid` objects. `%s` is not supported."
                % vtkUnstructGrid.__class__
            )
        # Check the extension of the file_name
        fname = os.path.join(directory, file_name)
        ext = os.path.splitext(fname)[1]
        if ext == "":
            fname = fname + ".vtu"
        elif ext not in ".vtu":
            raise IOError("{:s} is an incorrect extension, has to be .vtu".format(ext))
        # Make the writer
        vtuWriteFilter = _vtkUnstWriter()
        if float(_vtk_version.split(".")[0]) >= 6:
            vtuWriteFilter.SetInputDataObject(vtkUnstructGrid)
        else:
            vtuWriteFilter.SetInput(vtkUnstructGrid)
        vtuWriteFilter.SetFileName(fname)
        # Write the file
        vtuWriteFilter.Update()

    @staticmethod
    def _save_structured_grid(file_name, vtkStructGrid, directory=""):
        """Saves a VTK structured grid file (vtk) for an already generated
        :class:`pyvista.StructuredGrid` object.

        Parameters
        ----------

        file_name : str
            path to the output vtk file or just its name if directory is specified

        directory : str
            directory where the UBC GIF file lives

        """
        if not isinstance(vtkStructGrid, _vtk.vtkStructuredGrid):
            raise RuntimeError(
                "`_save_structured_grid` can only handle `vtkStructuredGrid` objects. `{}` is not supported.".format(
                    vtkStructGrid.__class__
                )
            )
        # Check the extension of the file_name
        fname = os.path.join(directory, file_name)
        ext = os.path.splitext(fname)[1]
        if ext == "":
            fname = fname + ".vts"
        elif ext not in ".vts":
            raise IOError("{:s} is an incorrect extension, has to be .vts".format(ext))
        # Make the writer
        writer = _vtkStrucWriter()
        if float(_vtk_version.split(".")[0]) >= 6:
            writer.SetInputDataObject(vtkStructGrid)
        else:
            writer.SetInput(vtkStructGrid)
        writer.SetFileName(fname)
        # Write the file
        writer.Update()

    @staticmethod
    def _save_rectilinear_grid(file_name, vtkRectGrid, directory=""):
        """Saves a VTK rectilinear file (vtr) ffor an already generated
        :class:`pyvista.RectilinearGrid` object.

        Parameters
        ----------

        file_name : str
            path to the output vtk file or just its name if directory is specified

        directory : str
            directory where the UBC GIF file lives

        """
        if not isinstance(vtkRectGrid, _vtk.vtkRectilinearGrid):
            raise RuntimeError(
                "`_save_rectilinear_grid` can only handle `vtkRectilinearGrid` objects. `{}` is not supported.".format(
                    vtkRectGrid.__class__
                )
            )
        # Check the extension of the file_name
        fname = os.path.join(directory, file_name)
        ext = os.path.splitext(fname)[1]
        if ext == "":
            fname = fname + ".vtr"
        elif ext not in ".vtr":
            raise IOError("{:s} is an incorrect extension, has to be .vtr".format(ext))
        # Write the file.
        vtrWriteFilter = _vtkRectWriter()
        if float(_vtk_version.split(".")[0]) >= 6:
            vtrWriteFilter.SetInputDataObject(vtkRectGrid)
        else:
            vtuWriteFilter.SetInput(vtuObj)
        vtrWriteFilter.SetFileName(fname)
        vtrWriteFilter.Update()

    def writeVTK(mesh, file_name, models=None, directory=""):
        """Makes and saves a VTK object from this mesh and given models

        Parameters
        ----------

        file_name : str
            path to the output vtk file or just its name if directory is specified

        models : dict
            dictionary of numpy.array - Name('s) and array('s). Match number of cells

        directory : str
            directory where the UBC GIF file lives


        """
        vtkObj = InterfaceVTK.to_vtk(mesh, models=models)
        writers = {
            "vtkUnstructuredGrid": InterfaceVTK._save_unstructured_grid,
            "vtkRectilinearGrid": InterfaceVTK._save_rectilinear_grid,
            "vtkStructuredGrid": InterfaceVTK._save_structured_grid,
        }
        key = vtkObj.GetClassName()
        try:
            write = writers[key]
        except:
            raise RuntimeError("VTK data type `%s` is not currently supported." % key)
        return write(file_name, vtkObj, directory=directory)

    def write_vtk(mesh, file_name, models=None, directory=""):
        """Makes and saves a VTK object from this mesh and given models

        Parameters
        ----------

        file_name : str
            path to the output vtk file or just its name if directory is specified

        models : dict
            dictionary of numpy.array - Name('s) and array('s). Match number of cells

        directory : str
            directory where the UBC GIF file lives


        """
        return InterfaceVTK.writeVTK(mesh, file_name, models=models, directory=directory)


class InterfaceTensorread_vtk(object):
    """Provides a convienance method for reading VTK Rectilinear Grid files
    as ``TensorMesh`` objects."""

    @classmethod
    def vtk_to_tensor_mesh(TensorMesh, vtrGrid):
        """Converts a ``vtkRectilinearGrid`` or :class:`pyvista.RectilinearGrid`
        to a :class:`discretize.TensorMesh` object.

        """
        # Sort information
        hx = np.abs(np.diff(_nps.vtk_to_numpy(vtrGrid.GetXCoordinates())))
        xR = _nps.vtk_to_numpy(vtrGrid.GetXCoordinates())[0]
        hy = np.abs(np.diff(_nps.vtk_to_numpy(vtrGrid.GetYCoordinates())))
        yR = _nps.vtk_to_numpy(vtrGrid.GetYCoordinates())[0]
        zD = np.diff(_nps.vtk_to_numpy(vtrGrid.GetZCoordinates()))
        # Check the direction of hz
        if np.all(zD < 0):
            hz = np.abs(zD[::-1])
            zR = _nps.vtk_to_numpy(vtrGrid.GetZCoordinates())[-1]
        else:
            hz = np.abs(zD)
            zR = _nps.vtk_to_numpy(vtrGrid.GetZCoordinates())[0]
        origin = np.array([xR, yR, zR])

        # Make the object
        tensMsh = TensorMesh([hx, hy, hz], origin=origin)

        # Grap the models
        models = {}
        for i in np.arange(vtrGrid.GetCellData().GetNumberOfArrays()):
            modelName = vtrGrid.GetCellData().GetArrayName(i)
            if np.all(zD < 0):
                modFlip = _nps.vtk_to_numpy(vtrGrid.GetCellData().GetArray(i))
                tM = tensMsh.reshape(modFlip, "CC", "CC", "M")
                modArr = tensMsh.reshape(tM[:, :, ::-1], "CC", "CC", "V")
            else:
                modArr = _nps.vtk_to_numpy(vtrGrid.GetCellData().GetArray(i))
            models[modelName] = modArr

        # Return the data
        return tensMsh, models

    @classmethod
    def read_vtk(TensorMesh, file_name, directory=""):
        """Read VTK Rectilinear (vtr xml file) and return Tensor mesh and model

        Parameters
        ----------

        file_name : str
            path to the vtr model file to read or just its name if directory is specified

        directory : str
            directory where the UBC GIF file lives


        Returns
        -------
        tuple
            (TensorMesh, modelDictionary)
        """
        fname = os.path.join(directory, file_name)
        # Read the file
        vtrReader = _vtkRectReader()
        vtrReader.SetFileName(fname)
        vtrReader.Update()
        vtrGrid = vtrReader.GetOutput()
        return TensorMesh.vtk_to_tensor_mesh(vtrGrid)

    @classmethod
    def readVTK(TensorMesh, file_name, directory=""):
        """Read VTK Rectilinear (vtr xml file) and return Tensor mesh and model

        Parameters
        ----------

        file_name : str
            path to the vtr model file to read or just its name if directory is specified

        directory : str
            directory where the UBC GIF file lives


        Returns
        -------
        tuple
            (TensorMesh, modelDictionary)
        """
        warnings.warn(
            "Deprecation Warning: `readVTK` is deprecated, use `read_vtk` instead",
            category=DeprecationWarning,
        )
        return InterfaceTensorread_vtk.read_vtk(
            TensorMesh, file_name, directory=directory
        )<|MERGE_RESOLUTION|>--- conflicted
+++ resolved
@@ -135,11 +135,6 @@
     .. code-block:: python
 
        # Defined a rotated reference frame
-<<<<<<< HEAD
-       mesh.axis_u = (1,-1,0)
-       mesh.axis_v = (-1,-1,0)
-       mesh.axis_w = (0,0,1)
-=======
        axis_u = (1,-1,0)
        axis_v = (-1,-1,0)
        axis_w = (0,0,1)
@@ -148,7 +143,6 @@
            axis_v,
            axis_w
        ])
->>>>>>> f26054f0
 
        # Yield the rotated vtkStructuredGrid
        dataset_r = mesh.to_vtk()
