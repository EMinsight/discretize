import numpy as np


from discretize.base import BaseRectangularMesh, BaseTensorMesh
from discretize.operators import DiffOperators, InnerProducts
from discretize.base.mesh_io import TensorMeshIO
from discretize.utils import mkvc
from discretize.utils.code_utils import deprecate_property


class TensorMesh(
    BaseTensorMesh, BaseRectangularMesh, DiffOperators, InnerProducts, TensorMeshIO
):
    """
    Class for tensor meshes.

    Tensor meshes are numerical grids whose cell centers, nodes, faces, edges, widths,
    volumes, etc... can be directly expressed as tensor products. The axes defining
    coordinates of the mesh are orthogonal. And cell properties along one axis do
    not vary with respect to the position along any other axis.

    """

    _meshType = "TENSOR"
    _aliases = {
        **DiffOperators._aliases,
        **BaseRectangularMesh._aliases,
        **BaseTensorMesh._aliases,
    }

    def __init__(self, h=None, origin=None, **kwargs):
        BaseTensorMesh.__init__(self, h=h, origin=origin, **kwargs)

    def __repr__(self):
        """Plain text representation."""
        fmt = "\n  {}: {:,} cells\n\n".format(type(self).__name__, self.nC)
        fmt += 22 * " " + "MESH EXTENT" + 13 * " " + "CELL WIDTH      FACTOR\n"
        fmt += "  dir    nC        min           max         min       max "
        fmt += "     max\n  ---   ---  " + 27 * "-" + "  " + 18 * "-" + "  ------\n"

        # Get attributes and put into table.
        attrs = self._repr_attributes()
        for i in range(self.dim):
            name = attrs["names"][i]
            iattr = attrs[name]
            fmt += "   {}".format(name)
            fmt += " {:6}".format(iattr["nC"])
            for p in ["min", "max"]:
                fmt += " {:13,.2f}".format(iattr[p])
            for p in ["h_min", "h_max"]:
                fmt += " {:9,.2f}".format(iattr[p])
            fmt += "{:8,.2f}".format(iattr["max_fact"])
            fmt += "\n"  # End row

        fmt += "\n"
        return fmt

    def _repr_html_(self):
        """HTML representation."""
        style = " style='padding: 5px 20px 5px 20px;'"

        fmt = "<table>\n"
        fmt += "  <tr>\n"
        fmt += "    <td style='font-weight: bold; font-size: 1.2em; text-align"
        fmt += ": center;' colspan='3'>{}</td>\n".format(type(self).__name__)
        fmt += "    <td style='font-size: 1.2em; text-align: center;'"
        fmt += "colspan='4'>{:,} cells</td>\n".format(self.nC)
        fmt += "  </tr>\n"

        fmt += "  <tr>\n"
        fmt += "    <th></th>\n"
        fmt += "    <th></th>\n"
        fmt += "    <th colspan='2'" + style + ">MESH EXTENT</th>\n"
        fmt += "    <th colspan='2'" + style + ">CELL WIDTH</th>\n"
        fmt += "    <th" + style + ">FACTOR</th>\n"
        fmt += "  </tr>\n"

        fmt += "  <tr>\n"
        fmt += "    <th" + style + ">dir</th>\n"
        fmt += "    <th" + style + ">nC</th>\n"
        fmt += "    <th" + style + ">min</th>\n"
        fmt += "    <th" + style + ">max</th>\n"
        fmt += "    <th" + style + ">min</th>\n"
        fmt += "    <th" + style + ">max</th>\n"
        fmt += "    <th" + style + ">max</th>\n"
        fmt += "  </tr>\n"

        # Get attributes and put into table.
        attrs = self._repr_attributes()
        for i in range(self.dim):
            name = attrs["names"][i]
            iattr = attrs[name]
            fmt += "  <tr>\n"  # Start row
            fmt += "    <td" + style + ">{}</td>\n".format(name)
            fmt += "    <td" + style + ">{}</td>\n".format(iattr["nC"])
            for p in ["min", "max", "h_min", "h_max", "max_fact"]:
                fmt += "    <td" + style + ">{:,.2f}</td>\n".format(iattr[p])
            fmt += "  </tr>\n"  # End row

        fmt += "</table>\n"
        return fmt

    # --------------- Geometries ---------------------
    @property
    def cell_volumes(self):
<<<<<<< HEAD
        """
        Return cell volumes

        Calling this property will compute and return the volumes of the tensor
        mesh cells.

        Returns
        -------
        np.ndarray (n_cells,)
            The quantity returned depends on the dimensions of the mesh:
                - *1D:* Returns the cell widths
                - *2D:* Returns the cell areas
                - *3D:* Returns the cell volumes
        
        """
        if getattr(self, "_vol", None) is None:
=======
        """Construct cell volumes of the 3D model as 1d array."""
        if getattr(self, "_cell_volumes", None) is None:
>>>>>>> cd87424c
            vh = self.h
            # Compute cell volumes
            if self.dim == 1:
                self._cell_volumes = mkvc(vh[0])
            elif self.dim == 2:
                # Cell sizes in each direction
                self._cell_volumes = mkvc(np.outer(vh[0], vh[1]))
            elif self.dim == 3:
                # Cell sizes in each direction
                self._cell_volumes = mkvc(np.outer(mkvc(np.outer(vh[0], vh[1])), vh[2]))
        return self._cell_volumes

    @property
    def face_x_areas(self):
        """
        Area of the x-faces
        """
        if getattr(self, "_face_x_areas", None) is None:
            # Ensure that we are working with column vectors
            vh = self.h
            # The number of cell centers in each direction
            n = self.vnC
            # Compute areas of cell faces
            if self.dim == 1:
                areaFx = np.ones(n[0] + 1)
            elif self.dim == 2:
                areaFx = np.outer(np.ones(n[0] + 1), vh[1])
            elif self.dim == 3:
                areaFx = np.outer(np.ones(n[0] + 1), mkvc(np.outer(vh[1], vh[2])))
            self._face_x_areas = mkvc(areaFx)
        return self._face_x_areas

    @property
    def face_y_areas(self):
        """
        Area of the y-faces
        """
        if getattr(self, "_face_y_areas", None) is None:
            # Ensure that we are working with column vectors
            vh = self.h
            # The number of cell centers in each direction
            n = self.vnC
            # Compute areas of cell faces
            if self.dim == 1:
                raise Exception("1D meshes do not have y-Faces")
            elif self.dim == 2:
                areaFy = np.outer(vh[0], np.ones(n[1] + 1))
            elif self.dim == 3:
                areaFy = np.outer(vh[0], mkvc(np.outer(np.ones(n[1] + 1), vh[2])))
            self._face_y_areas = mkvc(areaFy)
        return self._face_y_areas

    @property
    def face_z_areas(self):
        """
        Area of the z-faces
        """
        if getattr(self, "_face_z_areas", None) is None:
            # Ensure that we are working with column vectors
            vh = self.h
            # The number of cell centers in each direction
            n = self.vnC
            # Compute areas of cell faces
            if self.dim == 1 or self.dim == 2:
                raise Exception("{}D meshes do not have z-Faces".format(self.dim))
            elif self.dim == 3:
                areaFz = np.outer(vh[0], mkvc(np.outer(vh[1], np.ones(n[2] + 1))))
            self._face_z_areas = mkvc(areaFz)
        return self._face_z_areas

    @property
    def face_areas(self):
        """Construct face areas of the 3D model as 1d array."""
        if self.dim == 1:
            return self.face_x_areas
        elif self.dim == 2:
            return np.r_[self.face_x_areas, self.face_y_areas]
        elif self.dim == 3:
            return np.r_[self.face_x_areas, self.face_y_areas, self.face_z_areas]

    @property
    def edge_x_lengths(self):
        """x-edge lengths"""
        if getattr(self, "_edge_x_lengths", None) is None:
            # Ensure that we are working with column vectors
            vh = self.h
            # The number of cell centers in each direction
            n = self.vnC
            # Compute edge lengths
            if self.dim == 1:
                edgeEx = vh[0]
            elif self.dim == 2:
                edgeEx = np.outer(vh[0], np.ones(n[1] + 1))
            elif self.dim == 3:
                edgeEx = np.outer(
                    vh[0], mkvc(np.outer(np.ones(n[1] + 1), np.ones(n[2] + 1)))
                )
            self._edge_x_lengths = mkvc(edgeEx)
        return self._edge_x_lengths

    @property
    def edge_y_lengths(self):
        """y-edge lengths"""
        if getattr(self, "_edge_y_lengths", None) is None:
            # Ensure that we are working with column vectors
            vh = self.h
            # The number of cell centers in each direction
            n = self.vnC
            # Compute edge lengths
            if self.dim == 1:
                raise Exception("1D meshes do not have y-edges")
            elif self.dim == 2:
                edgeEy = np.outer(np.ones(n[0] + 1), vh[1])
            elif self.dim == 3:
                edgeEy = np.outer(
                    np.ones(n[0] + 1), mkvc(np.outer(vh[1], np.ones(n[2] + 1)))
                )
            self._edge_y_lengths = mkvc(edgeEy)
        return self._edge_y_lengths

    @property
    def edge_z_lengths(self):
        """z-edge lengths"""
        if getattr(self, "_edge_z_lengths", None) is None:
            # Ensure that we are working with column vectors
            vh = self.h
            # The number of cell centers in each direction
            n = self.vnC
            # Compute edge lengths
            if self.dim == 1 or self.dim == 2:
                raise Exception("{}D meshes do not have y-edges".format(self.dim))
            elif self.dim == 3:
                edgeEz = np.outer(
                    np.ones(n[0] + 1), mkvc(np.outer(np.ones(n[1] + 1), vh[2]))
                )
            self._edge_z_lengths = mkvc(edgeEz)
        return self._edge_z_lengths

    @property
    def edge_lengths(self):
        """Construct edge legnths of the 3D model as 1d array."""
        if self.dim == 1:
            return self.edge_x_lengths
        elif self.dim == 2:
            return np.r_[self.edge_x_lengths, self.edge_y_lengths]
        elif self.dim == 3:
            return np.r_[self.edge_x_lengths, self.edge_y_lengths, self.edge_z_lengths]
        return self._edge

    @property
    def face_boundary_indices(self):
        """
        Find indices of boundary faces in each direction
        """
        if self.dim == 1:
            indxd = self.gridFx == min(self.gridFx)
            indxu = self.gridFx == max(self.gridFx)
            return indxd, indxu
        elif self.dim == 2:
            indxd = self.gridFx[:, 0] == min(self.gridFx[:, 0])
            indxu = self.gridFx[:, 0] == max(self.gridFx[:, 0])
            indyd = self.gridFy[:, 1] == min(self.gridFy[:, 1])
            indyu = self.gridFy[:, 1] == max(self.gridFy[:, 1])
            return indxd, indxu, indyd, indyu
        elif self.dim == 3:
            indxd = self.gridFx[:, 0] == min(self.gridFx[:, 0])
            indxu = self.gridFx[:, 0] == max(self.gridFx[:, 0])
            indyd = self.gridFy[:, 1] == min(self.gridFy[:, 1])
            indyu = self.gridFy[:, 1] == max(self.gridFy[:, 1])
            indzd = self.gridFz[:, 2] == min(self.gridFz[:, 2])
            indzu = self.gridFz[:, 2] == max(self.gridFz[:, 2])
            return indxd, indxu, indyd, indyu, indzd, indzu

    @property
    def cell_boundary_indices(self):
        """
        Find indices of boundary faces in each direction
        """
        if self.dim == 1:
            indxd = self.gridCC == min(self.gridCC)
            indxu = self.gridCC == max(self.gridCC)
            return indxd, indxu
        elif self.dim == 2:
            indxd = self.gridCC[:, 0] == min(self.gridCC[:, 0])
            indxu = self.gridCC[:, 0] == max(self.gridCC[:, 0])
            indyd = self.gridCC[:, 1] == min(self.gridCC[:, 1])
            indyu = self.gridCC[:, 1] == max(self.gridCC[:, 1])
            return indxd, indxu, indyd, indyu
        elif self.dim == 3:
            indxd = self.gridCC[:, 0] == min(self.gridCC[:, 0])
            indxu = self.gridCC[:, 0] == max(self.gridCC[:, 0])
            indyd = self.gridCC[:, 1] == min(self.gridCC[:, 1])
            indyu = self.gridCC[:, 1] == max(self.gridCC[:, 1])
            indzd = self.gridCC[:, 2] == min(self.gridCC[:, 2])
            indzu = self.gridCC[:, 2] == max(self.gridCC[:, 2])
            return indxd, indxu, indyd, indyu, indzd, indzu

    def _repr_attributes(self):
        """Attributes for the representation of the mesh."""

        attrs = {}
        attrs["names"] = ["x", "y", "z"][: self.dim]

        # Loop over dimensions.
        for i in range(self.dim):
            name = attrs["names"][i]  # Name of this dimension
            attrs[name] = {}

            # Get min/max node.
            n_vector = getattr(self, "nodes_" + name)
            attrs[name]["min"] = np.nanmin(n_vector)
            attrs[name]["max"] = np.nanmax(n_vector)

            # Get min/max cell width.
            h_vector = self.h[i]
            attrs[name]["h_min"] = np.nanmin(h_vector)
            attrs[name]["h_max"] = np.nanmax(h_vector)

            # Get max stretching factor.
            if len(h_vector) < 2:
                attrs[name]["max_fact"] = 1.0
            else:
                attrs[name]["max_fact"] = np.nanmax(
                    np.r_[h_vector[:-1] / h_vector[1:], h_vector[1:] / h_vector[:-1]]
                )

            # Add number of cells.
            attrs[name]["nC"] = self.shape_cells[i]

        return attrs

    # DEPRECATIONS
    vol = deprecate_property("cell_volumes", "vol", removal_version="1.0.0")
    areaFx = deprecate_property("face_x_areas", "areaFx", removal_version="1.0.0")
    areaFy = deprecate_property("face_y_areas", "areaFy", removal_version="1.0.0")
    areaFz = deprecate_property("face_z_areas", "areaFz", removal_version="1.0.0")
    area = deprecate_property("face_areas", "area", removal_version="1.0.0")
    edgeEx = deprecate_property("edge_x_lengths", "edgeEx", removal_version="1.0.0")
    edgeEy = deprecate_property("edge_y_lengths", "edgeEy", removal_version="1.0.0")
    edgeEz = deprecate_property("edge_z_lengths", "edgeEz", removal_version="1.0.0")
    edge = deprecate_property("edge_lengths", "edge", removal_version="1.0.0")
    faceBoundaryInd = deprecate_property(
        "face_boundary_indices", "faceBoundaryInd", removal_version="1.0.0"
    )
    cellBoundaryInd = deprecate_property(
        "cell_boundary_indices", "cellBoundaryInd", removal_version="1.0.0"
    )<|MERGE_RESOLUTION|>--- conflicted
+++ resolved
@@ -103,7 +103,6 @@
     # --------------- Geometries ---------------------
     @property
     def cell_volumes(self):
-<<<<<<< HEAD
         """
         Return cell volumes
 
@@ -119,11 +118,7 @@
                 - *3D:* Returns the cell volumes
         
         """
-        if getattr(self, "_vol", None) is None:
-=======
-        """Construct cell volumes of the 3D model as 1d array."""
         if getattr(self, "_cell_volumes", None) is None:
->>>>>>> cd87424c
             vh = self.h
             # Compute cell volumes
             if self.dim == 1:
