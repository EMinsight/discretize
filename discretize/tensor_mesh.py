"""Module housing the TensorMesh implementation."""
import itertools
import numpy as np

from discretize.base import BaseRectangularMesh, BaseTensorMesh
from discretize.operators import DiffOperators, InnerProducts
from discretize.mixins import InterfaceMixins, TensorMeshIO
from discretize.utils import mkvc
from discretize.utils.code_utils import deprecate_property

from .tensor_cell import TensorCell


class TensorMesh(
    DiffOperators,
    InnerProducts,
    BaseTensorMesh,
    BaseRectangularMesh,
    TensorMeshIO,
    InterfaceMixins,
):
    """
    Tensor mesh class.

    Tensor meshes are numerical grids whose cell centers, nodes, faces, edges, widths,
    volumes, etc... can be directly expressed as tensor products. The axes defining
    coordinates of the mesh are orthogonal. And cell properties along one axis do
    not vary with respect to the position along any other axis.

    Parameters
    ----------
    h : (dim) iterable of int, numpy.ndarray, or tuple
        Defines the cell widths along each axis. The length of the iterable object is
        equal to the dimension of the mesh (1, 2 or 3). For a 3D mesh, the list would
        have the form *[hx, hy, hz]* .

        Along each axis, the user has 3 choices for defining the cells widths:

        - :class:`int` -> A unit interval is equally discretized into `N` cells.
        - :class:`numpy.ndarray` -> The widths are explicity given for each cell
        - the widths are defined as a :class:`list` of :class:`tuple` of the form *(dh, nc, [npad])*
          where *dh* is the cell width, *nc* is the number of cells, and *npad* (optional)
          is a padding factor denoting exponential increase/decrease in the cell width
          for each cell; e.g. *[(2., 10, -1.3), (2., 50), (2., 10, 1.3)]*

    origin : (dim) iterable, default: 0
        Define the origin or 'anchor point' of the mesh; i.e. the bottom-left-frontmost
        corner. By default, the mesh is anchored such that its origin is at *[0, 0, 0]* .

        For each dimension (x, y or z), The user may set the origin 2 ways:

        - a ``scalar`` which explicitly defines origin along that dimension.
        - **{'0', 'C', 'N'}** a :class:`str` specifying whether the zero coordinate along
          each axis is the first node location ('0'), in the center ('C') or the last
          node location ('N') (see Examples).

    See Also
    --------
    utils.unpack_widths :
        The function used to expand a tuple to generate widths.

    Examples
    --------
    An example of a 2D tensor mesh is shown below. Here we use a list of tuple to
    define the discretization along the x-axis and a numpy array to define the
    discretization along the y-axis. We also use a string argument to center the
    x-axis about x = 0 and set the top of the mesh to y = 0.

    >>> from discretize import TensorMesh
    >>> import matplotlib.pyplot as plt

    >>> ncx = 10      # number of core mesh cells in x
    >>> dx = 5        # base cell width x
    >>> npad_x = 3    # number of padding cells in x
    >>> exp_x = 1.25  # expansion rate of padding cells in x
    >>> ncy = 24      # total number of mesh cells in y
    >>> dy = 5        # base cell width y

    >>> hx = [(dx, npad_x, -exp_x), (dx, ncx), (dx, npad_x, exp_x)]
    >>> hy = dy * np.ones(ncy)
    >>> mesh = TensorMesh([hx, hy], origin='CN')

    >>> fig = plt.figure(figsize=(5,5))
    >>> ax = fig.add_subplot(111)
    >>> mesh.plot_grid(ax=ax)
    >>> plt.show()
    """

    _meshType = "TENSOR"
    _aliases = {
        **DiffOperators._aliases,
        **BaseRectangularMesh._aliases,
        **BaseTensorMesh._aliases,
    }

    def __repr__(self):
        """Plain text representation."""
        fmt = "\n  {}: {:,} cells\n\n".format(type(self).__name__, self.nC)
        fmt += 22 * " " + "MESH EXTENT" + 13 * " " + "CELL WIDTH      FACTOR\n"
        fmt += "  dir    nC        min           max         min       max "
        fmt += "     max\n  ---   ---  " + 27 * "-" + "  " + 18 * "-" + "  ------\n"

        # Get attributes and put into table.
        attrs = self._repr_attributes()
        for i in range(self.dim):
            name = attrs["names"][i]
            iattr = attrs[name]
            fmt += "   {}".format(name)
            fmt += " {:6}".format(iattr["nC"])
            for p in ["min", "max"]:
                fmt += " {:13,.2f}".format(iattr[p])
            for p in ["h_min", "h_max"]:
                fmt += " {:9,.2f}".format(iattr[p])
            fmt += "{:8,.2f}".format(iattr["max_fact"])
            fmt += "\n"  # End row

        fmt += "\n"
        return fmt

    def _repr_html_(self):
        """HTML representation."""
        style = " style='padding: 5px 20px 5px 20px;'"

        fmt = "<table>\n"
        fmt += "  <tr>\n"
        fmt += "    <td style='font-weight: bold; font-size: 1.2em; text-align"
        fmt += ": center;' colspan='3'>{}</td>\n".format(type(self).__name__)
        fmt += "    <td style='font-size: 1.2em; text-align: center;'"
        fmt += "colspan='4'>{:,} cells</td>\n".format(self.nC)
        fmt += "  </tr>\n"

        fmt += "  <tr>\n"
        fmt += "    <th></th>\n"
        fmt += "    <th></th>\n"
        fmt += "    <th colspan='2'" + style + ">MESH EXTENT</th>\n"
        fmt += "    <th colspan='2'" + style + ">CELL WIDTH</th>\n"
        fmt += "    <th" + style + ">FACTOR</th>\n"
        fmt += "  </tr>\n"

        fmt += "  <tr>\n"
        fmt += "    <th" + style + ">dir</th>\n"
        fmt += "    <th" + style + ">nC</th>\n"
        fmt += "    <th" + style + ">min</th>\n"
        fmt += "    <th" + style + ">max</th>\n"
        fmt += "    <th" + style + ">min</th>\n"
        fmt += "    <th" + style + ">max</th>\n"
        fmt += "    <th" + style + ">max</th>\n"
        fmt += "  </tr>\n"

        # Get attributes and put into table.
        attrs = self._repr_attributes()
        for i in range(self.dim):
            name = attrs["names"][i]
            iattr = attrs[name]
            fmt += "  <tr>\n"  # Start row
            fmt += "    <td" + style + ">{}</td>\n".format(name)
            fmt += "    <td" + style + ">{}</td>\n".format(iattr["nC"])
            for p in ["min", "max", "h_min", "h_max", "max_fact"]:
                fmt += "    <td" + style + ">{:,.2f}</td>\n".format(iattr[p])
            fmt += "  </tr>\n"  # End row

        fmt += "</table>\n"
        return fmt

    def __iter__(self):
        """Iterator over the cells."""
        iterator = (self[i] for i in range(len(self)))
        return iterator

    def __getitem__(self, indices):
        """
        Return the boundaries of a single cell of the mesh.

        Parameters
        ----------
        indices : int, slice, or tuple of int and slices
            Indices of a cell in the mesh.
            It can be a single integer or a single slice (for ravelled
            indices), or a tuple combining integers and slices for each
            direction.

        Returns
        -------
        TensorCell or list of TensorCell
        """
        # Handle non tuple indices
        if isinstance(indices, slice):
            cells = [self[i] for i in _slice_to_index(indices, len(self))]
            return cells
        if np.issubdtype(type(indices), int):
            indices = self._sanitize_indices(indices)
            indices = np.unravel_index(indices, self.shape_cells, order="F")
        # Handle tuple indices
        if not isinstance(indices, tuple):
            raise ValueError(
                f"Invalid indices '{indices}'. "
                "It should be an int, a slice or a tuple of int and slices."
            )
        if len(indices) != self.dim:
            raise ValueError(
                f"Invalid number of indices '{len(indices)}'. "
                f"It should match the number of dimensions of the mesh ({self.dim})."
            )
        # Int indices only
        all_indices_are_ints = all(np.issubdtype(type(i), int) for i in indices)
        if all_indices_are_ints:
            indices = self._sanitize_indices(indices)
            return self._get_cell(indices)
        # Slice and int indices
        indices_per_dim = [
            _slice_to_index(index, self.shape_cells[dim])
            if isinstance(index, slice)
            else [self._sanitize_indices(index, dim=dim)]
            for dim, index in enumerate(indices)
        ]
        # Combine the indices_per_dim using itertools.product.
        # Because we want to follow a FORTRAN order, we need to reverse the
        # order of the indices_per_dim and the indices.
        indices = (i[::-1] for i in itertools.product(*indices_per_dim[::-1]))
        cells = [self._get_cell(i) for i in indices]
        if not cells:
            return None
        return cells

    def _sanitize_indices(self, indices, dim=None):
        """
        Sanitize integer indices for cell in the mesh.

        Convert negative indices into their corresponding positive values
        within the mesh. It works with a tuple of indices or with
        single int (ravelled indices).

        Parameters
        ----------
        indices : int or tuple of int
            Indices of a single mesh cell. It can contain negative indices.
        dim : int or None
            Corresponding dimension of ``indices``, if it's a single int. If
            None and ``indices`` is an int, then ``indices`` will be assumed to
            be a ravelled index. If ``indices`` is a tuple, ``dim`` is ignored.

        Returns
        -------
        int or tuple of int
        """
        if isinstance(indices, tuple):
            indices = tuple(
                index if index >= 0 else index + self.shape_cells[i]
                for i, index in enumerate(indices)
            )
        elif indices < 0:
            if dim is None:
                indices = indices + self.n_cells
            else:
                indices = indices + self.shape_cells[dim]
        return indices

    def _get_cell(self, indices):
        """Return a single cell in the mesh.

        Parameters
        ----------
        indices : tuple of int
            Tuple containing the indices of the cell. Must have the same number
            of elements as the mesh dimensions.

        Returns
        -------
        TensorCell
        """
        assert all(index >= 0 for index in indices)
        if self.dim == 1:
            (i,) = indices
            x1, x2 = self.nodes_x[i], self.nodes_x[i + 1]
            origin = np.array([x1])
            h = np.array([x2 - x1])
        if self.dim == 2:
            i, j = indices
            x1, x2 = self.nodes_x[i], self.nodes_x[i + 1]
            y1, y2 = self.nodes_y[j], self.nodes_y[j + 1]
            origin = np.array([x1, y1])
            h = np.array([x2 - x1, y2 - y1])
        if self.dim == 3:
            i, j, k = indices
            x1, x2 = self.nodes_x[i], self.nodes_x[i + 1]
            y1, y2 = self.nodes_y[j], self.nodes_y[j + 1]
            z1, z2 = self.nodes_z[k], self.nodes_z[k + 1]
            origin = np.array([x1, y1, z1])
            h = np.array([x2 - x1, y2 - y1, z2 - z1])
        return TensorCell(h, origin, indices, self.shape_cells)

    # --------------- Geometries ---------------------
    @property
    def cell_volumes(self):  # NOQA D102
        # Documentation inherited from discretize.base.BaseMesh
        if getattr(self, "_cell_volumes", None) is None:
            vh = self.h
            # Compute cell volumes
            if self.dim == 1:
                self._cell_volumes = mkvc(vh[0])
            elif self.dim == 2:
                # Cell sizes in each direction
                self._cell_volumes = mkvc(np.outer(vh[0], vh[1]))
            elif self.dim == 3:
                # Cell sizes in each direction
                self._cell_volumes = mkvc(np.outer(mkvc(np.outer(vh[0], vh[1])), vh[2]))
        return self._cell_volumes

    @property
    def face_x_areas(self):
        """Return the areas of the x-faces.

        Calling this property will compute and return the areas of faces
        whose normal vector is along the x-axis.

        Returns
        -------
        (n_faces_x) numpy.ndarray
            The quantity returned depends on the dimensions of the mesh:

            - *1D:* Numpy array of ones whose length is equal to the number of nodes
            - *2D:* Areas of x-faces (equivalent to the lengths of y-edges)
            - *3D:* Areas of x-faces
        """
        if getattr(self, "_face_x_areas", None) is None:
            # Ensure that we are working with column vectors
            vh = self.h
            # The number of cell centers in each direction
            n = self.vnC
            # Compute areas of cell faces
            if self.dim == 1:
                areaFx = np.ones(n[0] + 1)
            elif self.dim == 2:
                areaFx = np.outer(np.ones(n[0] + 1), vh[1])
            elif self.dim == 3:
                areaFx = np.outer(np.ones(n[0] + 1), mkvc(np.outer(vh[1], vh[2])))
            self._face_x_areas = mkvc(areaFx)
        return self._face_x_areas

    @property
    def face_y_areas(self):
        """Return the areas of the y-faces.

        Calling this property will compute and return the areas of faces
        whose normal vector is along the y-axis. Note that only 2D and 3D
        tensor meshes have z-faces.

        Returns
        -------
        (n_faces_y) numpy.ndarray
            The quantity returned depends on the dimensions of the mesh:

            - *1D:* N/A since 1D meshes do not have y-faces
            - *2D:* Areas of y-faces (equivalent to the lengths of x-edges)
            - *3D:* Areas of y-faces
        """
        if getattr(self, "_face_y_areas", None) is None:
            # Ensure that we are working with column vectors
            vh = self.h
            # The number of cell centers in each direction
            n = self.vnC
            # Compute areas of cell faces
            if self.dim == 1:
                raise Exception("1D meshes do not have y-Faces")
            elif self.dim == 2:
                areaFy = np.outer(vh[0], np.ones(n[1] + 1))
            elif self.dim == 3:
                areaFy = np.outer(vh[0], mkvc(np.outer(np.ones(n[1] + 1), vh[2])))
            self._face_y_areas = mkvc(areaFy)
        return self._face_y_areas

    @property
    def face_z_areas(self):
        """Return the areas of the z-faces.

        Calling this property will compute and return the areas of faces
        whose normal vector is along the z-axis. Note that only 3D tensor
        meshes will have z-faces.

        Returns
        -------
        (n_faces_z) numpy.ndarray
            The quantity returned depends on the dimensions of the mesh:

            - *1D:* N/A since 1D meshes do not have z-faces
            - *2D:* N/A since 2D meshes do not have z-faces
            - *3D:* Areas of z-faces
        """
        if getattr(self, "_face_z_areas", None) is None:
            # Ensure that we are working with column vectors
            vh = self.h
            # The number of cell centers in each direction
            n = self.vnC
            # Compute areas of cell faces
            if self.dim == 1 or self.dim == 2:
                raise Exception("{}D meshes do not have z-Faces".format(self.dim))
            elif self.dim == 3:
                areaFz = np.outer(vh[0], mkvc(np.outer(vh[1], np.ones(n[2] + 1))))
            self._face_z_areas = mkvc(areaFz)
        return self._face_z_areas

    @property
    def face_areas(self):  # NOQA D102
        # Documentation inherited from discretize.base.BaseMesh
        if self.dim == 1:
            return self.face_x_areas
        elif self.dim == 2:
            return np.r_[self.face_x_areas, self.face_y_areas]
        elif self.dim == 3:
            return np.r_[self.face_x_areas, self.face_y_areas, self.face_z_areas]

    @property
    def edge_x_lengths(self):
        """Return the x-edge lengths.

        Calling this property will compute and return the lengths of edges
        parallel to the x-axis.

        Returns
        -------
        (n_edges_x) numpy.ndarray
            X-edge lengths
        """
        if getattr(self, "_edge_x_lengths", None) is None:
            # Ensure that we are working with column vectors
            vh = self.h
            # The number of cell centers in each direction
            n = self.vnC
            # Compute edge lengths
            if self.dim == 1:
                edgeEx = vh[0]
            elif self.dim == 2:
                edgeEx = np.outer(vh[0], np.ones(n[1] + 1))
            elif self.dim == 3:
                edgeEx = np.outer(
                    vh[0], mkvc(np.outer(np.ones(n[1] + 1), np.ones(n[2] + 1)))
                )
            self._edge_x_lengths = mkvc(edgeEx)
        return self._edge_x_lengths

    @property
    def edge_y_lengths(self):
        """Return the y-edge lengths.

        Calling this property will compute and return the lengths of edges
        parallel to the y-axis.

        Returns
        -------
        (n_edges_y) numpy.ndarray
            The quantity returned depends on the dimensions of the mesh:

            - *1D:* N/A since 1D meshes do not have y-edges
            - *2D:* Returns y-edge lengths
            - *3D:* Returns y-edge lengths
        """
        if getattr(self, "_edge_y_lengths", None) is None:
            # Ensure that we are working with column vectors
            vh = self.h
            # The number of cell centers in each direction
            n = self.vnC
            # Compute edge lengths
            if self.dim == 1:
                raise Exception("1D meshes do not have y-edges")
            elif self.dim == 2:
                edgeEy = np.outer(np.ones(n[0] + 1), vh[1])
            elif self.dim == 3:
                edgeEy = np.outer(
                    np.ones(n[0] + 1), mkvc(np.outer(vh[1], np.ones(n[2] + 1)))
                )
            self._edge_y_lengths = mkvc(edgeEy)
        return self._edge_y_lengths

    @property
    def edge_z_lengths(self):
        """Return the z-edge lengths.

        Calling this property will compute and return the lengths of edges
        parallel to the z-axis.

        Returns
        -------
        (n_edges_z) numpy.ndarray
            The quantity returned depends on the dimensions of the mesh:

            - *1D:* N/A since 1D meshes do not have z-edges
            - *2D:* N/A since 2D meshes do not have z-edges
            - *3D:* Returns z-edge lengths
        """
        if getattr(self, "_edge_z_lengths", None) is None:
            # Ensure that we are working with column vectors
            vh = self.h
            # The number of cell centers in each direction
            n = self.vnC
            # Compute edge lengths
            if self.dim == 1 or self.dim == 2:
                raise Exception("{}D meshes do not have y-edges".format(self.dim))
            elif self.dim == 3:
                edgeEz = np.outer(
                    np.ones(n[0] + 1), mkvc(np.outer(np.ones(n[1] + 1), vh[2]))
                )
            self._edge_z_lengths = mkvc(edgeEz)
        return self._edge_z_lengths

    @property
    def edge_lengths(self):  # NOQA D102
        # Documentation inherited from discretize.base.BaseMesh
        if self.dim == 1:
            return self.edge_x_lengths
        elif self.dim == 2:
            return np.r_[self.edge_x_lengths, self.edge_y_lengths]
        elif self.dim == 3:
            return np.r_[self.edge_x_lengths, self.edge_y_lengths, self.edge_z_lengths]
        return self._edge

    @property
    def face_boundary_indices(self):
        """Return the indices of the x, (y and z) boundary faces.

        For x, (y and z) faces, this property returns the indices of the faces
        on the boundaries. That is, the property returns the indices of the x-faces
        that lie on the x-boundary; likewise for y and z. Note that each
        Cartesian direction will have both a lower and upper boundary,
        and the property will return the indices corresponding to the lower
        and upper boundaries separately.

        E.g. for a 2D domain, there are 2 x-boundaries and 2 y-boundaries (4 in total).
        In this case, the return is a list of length 4 organized
        [ind_Bx1, ind_Bx2, ind_By1, ind_By2]::

                       By2
                + ------------- +
                |               |
                |               |
            Bx1 |               | Bx2
                |               |
                |               |
                + ------------- +
                       By1


        Returns
        -------
        (dim * 2) list of numpy.ndarray of bool
            The length of list returned depends on the dimension of the mesh.
            And the length of each array containing the indices depends on the
            number of faces in each direction. For 1D, 2D and 3D
            tensor meshes, the returns take the following form:

            - *1D:* returns [ind_Bx1, ind_Bx2]
            - *2D:* returns [ind_Bx1, ind_Bx2, ind_By1, ind_By2]
            - *3D:* returns [ind_Bx1, ind_Bx2, ind_By1, ind_By2, ind_Bz1, ind_Bz2]

        Examples
        --------
        Here, we construct a 4 by 3 cell 2D tensor mesh and return the indices
        of the x and y-boundary faces. In this case there are 3 x-faces on each
        x-boundary, and there are 4 y-faces on each y-boundary.

        >>> from discretize import TensorMesh
        >>> import numpy as np
        >>> import matplotlib.pyplot as plt

        >>> hx = [1, 1, 1, 1]
        >>> hy = [2, 2, 2]
        >>> mesh = TensorMesh([hx, hy])
        >>> ind_Bx1, ind_Bx2, ind_By1, ind_By2 = mesh.face_boundary_indices

        >>> ax = plt.subplot(111)
        >>> mesh.plot_grid(ax=ax)
        >>> ax.scatter(*mesh.faces_x[ind_Bx1].T)
        >>> plt.show()
        """
        if self.dim == 1:
            indxd = self.gridFx == min(self.gridFx)
            indxu = self.gridFx == max(self.gridFx)
            return indxd, indxu
        elif self.dim == 2:
            indxd = self.gridFx[:, 0] == min(self.gridFx[:, 0])
            indxu = self.gridFx[:, 0] == max(self.gridFx[:, 0])
            indyd = self.gridFy[:, 1] == min(self.gridFy[:, 1])
            indyu = self.gridFy[:, 1] == max(self.gridFy[:, 1])
            return indxd, indxu, indyd, indyu
        elif self.dim == 3:
            indxd = self.gridFx[:, 0] == min(self.gridFx[:, 0])
            indxu = self.gridFx[:, 0] == max(self.gridFx[:, 0])
            indyd = self.gridFy[:, 1] == min(self.gridFy[:, 1])
            indyu = self.gridFy[:, 1] == max(self.gridFy[:, 1])
            indzd = self.gridFz[:, 2] == min(self.gridFz[:, 2])
            indzu = self.gridFz[:, 2] == max(self.gridFz[:, 2])
            return indxd, indxu, indyd, indyu, indzd, indzu

    @property
    def cell_boundary_indices(self):
        """Return the indices of the x, (y and z) boundary cells.

        This property returns the indices of the cells on the x, (y and z)
        boundaries, respectively. Note that each axis direction will
        have both a lower and upper boundary. The property will
        return the indices corresponding to the lower and upper
        boundaries separately.

        E.g. for a 2D domain, there are 2 x-boundaries and 2 y-boundaries (4 in total).
        In this case, the return is a list of length 4 organized
        [ind_Bx1, ind_Bx2, ind_By1, ind_By2]::

                       By2
                + ------------- +
                |               |
                |               |
            Bx1 |               | Bx2
                |               |
                |               |
                + ------------- +
                       By1


        Returns
        -------
        (2 * dim) list of numpy.ndarray of bool
            The length of list returned depends on the dimension of the mesh (= 2 x dim).
            And the length of each array containing the indices is equal to
            the number of cells in the mesh. For 1D, 2D and 3D
            tensor meshes, the returns take the following form:

            - *1D:* returns [ind_Bx1, ind_Bx2]
            - *2D:* returns [ind_Bx1, ind_Bx2, ind_By1, ind_By2]
            - *3D:* returns [ind_Bx1, ind_Bx2, ind_By1, ind_By2, ind_Bz1, ind_Bz2]

        Examples
        --------
        Here, we construct a 4 by 3 cell 2D tensor mesh and return the indices
        of the x and y-boundary cells. In this case there are 3 cells touching
        each x-boundary, and there are 4 cells touching each y-boundary.

        >>> from discretize import TensorMesh
        >>> import numpy as np
        >>> import matplotlib.pyplot as plt

        >>> hx = [1, 1, 1, 1]
        >>> hy = [2, 2, 2]
        >>> mesh = TensorMesh([hx, hy])
        >>> ind_Bx1, ind_Bx2, ind_By1, ind_By2 = mesh.cell_boundary_indices

        >>> ax = plt.subplot(111)
        >>> mesh.plot_grid(ax=ax)
        >>> ax.scatter(*mesh.cell_centers[ind_Bx1].T)
        >>> plt.show()
        """
        if self.dim == 1:
            indxd = self.gridCC == min(self.gridCC)
            indxu = self.gridCC == max(self.gridCC)
            return indxd, indxu
        elif self.dim == 2:
            indxd = self.gridCC[:, 0] == min(self.gridCC[:, 0])
            indxu = self.gridCC[:, 0] == max(self.gridCC[:, 0])
            indyd = self.gridCC[:, 1] == min(self.gridCC[:, 1])
            indyu = self.gridCC[:, 1] == max(self.gridCC[:, 1])
            return indxd, indxu, indyd, indyu
        elif self.dim == 3:
            indxd = self.gridCC[:, 0] == min(self.gridCC[:, 0])
            indxu = self.gridCC[:, 0] == max(self.gridCC[:, 0])
            indyd = self.gridCC[:, 1] == min(self.gridCC[:, 1])
            indyu = self.gridCC[:, 1] == max(self.gridCC[:, 1])
            indzd = self.gridCC[:, 2] == min(self.gridCC[:, 2])
            indzu = self.gridCC[:, 2] == max(self.gridCC[:, 2])
            return indxd, indxu, indyd, indyu, indzd, indzu

    def _repr_attributes(self):
        """Represent attributes of the mesh."""
        attrs = {}
        attrs["names"] = ["x", "y", "z"][: self.dim]

        # Loop over dimensions.
        for i in range(self.dim):
            name = attrs["names"][i]  # Name of this dimension
            attrs[name] = {}

            # Get min/max node.
            n_vector = getattr(self, "nodes_" + name)
            attrs[name]["min"] = np.nanmin(n_vector)
            attrs[name]["max"] = np.nanmax(n_vector)

            # Get min/max cell width.
            h_vector = self.h[i]
            attrs[name]["h_min"] = np.nanmin(h_vector)
            attrs[name]["h_max"] = np.nanmax(h_vector)

            # Get max stretching factor.
            if len(h_vector) < 2:
                attrs[name]["max_fact"] = 1.0
            else:
                attrs[name]["max_fact"] = np.nanmax(
                    np.r_[h_vector[:-1] / h_vector[1:], h_vector[1:] / h_vector[:-1]]
                )

            # Add number of cells.
            attrs[name]["nC"] = self.shape_cells[i]

        return attrs

    # DEPRECATIONS
    areaFx = deprecate_property(
        "face_x_areas", "areaFx", removal_version="1.0.0", error=True
    )
    areaFy = deprecate_property(
        "face_y_areas", "areaFy", removal_version="1.0.0", error=True
    )
    areaFz = deprecate_property(
        "face_z_areas", "areaFz", removal_version="1.0.0", error=True
    )
    edgeEx = deprecate_property(
        "edge_x_lengths", "edgeEx", removal_version="1.0.0", error=True
    )
    edgeEy = deprecate_property(
        "edge_y_lengths", "edgeEy", removal_version="1.0.0", error=True
    )
    edgeEz = deprecate_property(
        "edge_z_lengths", "edgeEz", removal_version="1.0.0", error=True
    )
    faceBoundaryInd = deprecate_property(
        "face_boundary_indices",
        "faceBoundaryInd",
        removal_version="1.0.0",
        error=True,
    )
    cellBoundaryInd = deprecate_property(
        "cell_boundary_indices",
        "cellBoundaryInd",
        removal_version="1.0.0",
<<<<<<< HEAD
        future_warn=True,
    )


def _slice_to_index(index_slice, end):
    """Generate indices from a slice.

    Parameters
    ----------
    index_slice : slice
        Slice for cell indices along a single dimension
    end : int
        End of the slice. Will use this value as the stop in case the
        `index_slice.stop` is None.

    Returns
    -------
    Generator
    """
    if (start := index_slice.start) is None:
        start = 0
    if (stop := index_slice.stop) is None:
        stop = end
    if (step := index_slice.step) is None:
        step = 1
    if start < 0:
        start += end
    if stop < 0:
        stop += end
    if step < 0:
        return reversed(range(start, stop, abs(step)))
    return range(start, stop, step)
=======
        error=True,
    )
>>>>>>> e14e13ed
<|MERGE_RESOLUTION|>--- conflicted
+++ resolved
@@ -728,8 +728,7 @@
         "cell_boundary_indices",
         "cellBoundaryInd",
         removal_version="1.0.0",
-<<<<<<< HEAD
-        future_warn=True,
+        error=True,
     )
 
 
@@ -760,8 +759,4 @@
         stop += end
     if step < 0:
         return reversed(range(start, stop, abs(step)))
-    return range(start, stop, step)
-=======
-        error=True,
-    )
->>>>>>> e14e13ed
+    return range(start, stop, step)