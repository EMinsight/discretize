--- conflicted
+++ resolved
@@ -29,18 +29,13 @@
     return x / np.kron(np.ones((1, 3)), mkvc(_length3D(x), 2))
 
 
-<<<<<<< HEAD
-class CurvilinearMesh(BaseRectangularMesh, DiffOperators, InnerProducts, InterfaceMixins):
-    """
-    Class for curvilinear meshes.
-    
-    CurvilinearMesh is a mesh class that deals with curvilinear meshes.
-=======
 class CurvilinearMesh(
     BaseRectangularMesh, DiffOperators, InnerProducts, InterfaceMixins
 ):
-    """CurvilinearMesh is a mesh class that deals with curvilinear meshes.
->>>>>>> 25030f42
+    """
+    Class for curvilinear meshes.
+
+    CurvilinearMesh is a mesh class that deals with curvilinear meshes.
 
     Example of a curvilinear mesh:
 
